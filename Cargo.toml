[package]
name = "farcaster_node"
version = "0.2.0"
authors = ["Farcaster Devs", "Dr. Maxim Orlovsky <orlovsky@pandoracore.com>"]
build = "build.rs"
edition = "2018"
rust-version = "1.59.0"
exclude = [".github", "/test", "Dockerfile"]
keywords = ["bitcoin", "monero", "node", "atomic swaps"]
license = "MIT"
readme = "README.md"
description = "Farcaster node"

[lib]
name = "farcaster_node"

[[bin]]
name = "farcasterd"
required-features = ["server"]

[[bin]]
name = "peerd"
required-features = ["server"]

[[bin]]
name = "swapd"
required-features = ["server"]

[[bin]]
name = "swap-cli"
required-features = ["cli"]

[[bin]]
name = "walletd"
required-features = ["server"]

[[bin]]
name = "syncerd"
required-features = ["server"]

[[bin]]
name = "grpcd"
required-features = ["server"]

[dependencies]
# Farcaster crates
# farcaster_core = { version = "0.4.4", features = ["serde"] }
<<<<<<< HEAD
farcaster_core = { git = "https://github.com/farcaster-project/farcaster-core", branch = "main" }
#farcaster_core = { path = "../core" }
=======
farcaster_core = { git = "https://github.com/farcaster-project/farcaster-core", branch = "inet0.8", features = ["serde"] }
# farcaster_core = { path = "../farcaster-core", features = ["serde"] }

>>>>>>> c062a618

anyhow = "1"
hex = "^0.4.3"

# LNP/BP crates
amplify = "3"
amplify_derive = "2"
base64 = { version = "0.12", optional = true }
bech32 = { version = "0.7", optional = true }
bitcoin = "0.28"
bitcoincore-rpc = "0.15.0"
chrono = "0.4"
config = "0.11"
clap = { version = "3.0.0", optional = true, features = ["env", "derive"] }
# clap = { version = "3.0.0-beta.4", optional = true }
colored = { version = "2", optional = true }
configure_me = { version = "0.4", optional = true }
dotenv = { version = "0.15", optional = true }
# Coin clients
electrum-client = "0.10.0"
env_logger = "0.7"
internet2 = "0.8.0"
# Rust language
lazy_static = "1.4"
lmdb = "0.8.0"
# internet2 = { path = "../ext/rust-internet2" }
# Congig & logging
log = { version = "0.4", features = ["max_level_trace", "release_max_level_debug"] }
monero = "0.17"
monero-rpc = "0.1"
# monero-rpc = { path = "../monero-rpc-rs/" }
monero-lws = { git = "https://github.com/h4sh3d/monero-lws-rs", branch = "udpate/monero-rs" }
nix = { version = "0.19", optional = true }
# Misc
paste = "1.0"
regex = { version = "1.5", optional = true }
# Serialization & parsing
serde_crate = { package = "serde", version = "1", features = ["derive"], optional = true }
serde_json = { version = "1", optional = true }
serde_with = { version = "1.8", optional = true }
serde_yaml = { version = "0.8", optional = true }
settings = { version = "0.10", package = "config", optional = true }
shellexpand = { version = "2", optional = true }
slip132 = "0.7.0"
strict_encoding = "0.8.0"
sysinfo = { version = "0.18.2" }
rustc-hex = "2.1.0"
# Async
tokio = { version = "1.18.2", features = ["full"] }
toml = { version = "0.5", optional = true }
# IPC
zmq = { package = "zmq2", version = "0.5.0" }
# GRPC
tonic = "0.7.2"
prost = "0.10.3"

[build-dependencies]
# farcaster_core = { version = "0.4.4", features = ["serde"] }
<<<<<<< HEAD
#farcaster_core = { path = "../core" }
farcaster_core = { git = "https://github.com/farcaster-project/farcaster-core", branch = "main" }
=======
farcaster_core = { git = "https://github.com/farcaster-project/farcaster-core", branch = "inet0.8", features = ["serde"] }
# farcaster_core = { path = "../farcaster-core", features = ["serde"] }
>>>>>>> c062a618

anyhow = "1"
serde_yaml = { version = "0.8", optional = true }
toml = { version = "0.5", optional = true }
env_logger = "0.7"

amplify = "3"
amplify_derive = "2"
# Bitcoin
bitcoin = "0.28"
# Monero
<<<<<<< HEAD
monero = "0.17"
# lnp-core =  { path = "../ext/lnp-core" }
=======
monero = "0.16"
>>>>>>> c062a618
# internet2 = { path = "../ext/rust-internet2" }
strict_encoding = "0.8.0"
internet2 = "0.8.0"
lazy_static = "1.4"
clap = { version = "3.0.0", features = ["env"] }
# clap = { version = "3.0.0-beta.4", optional = true }
clap_complete = "3.1"
log = { version = "0.4", features = ["max_level_trace", "release_max_level_debug"] }
shellexpand = "2"
configure_me_codegen = "0.4"
electrum-client = "0.10.0"
# GRPC
tonic-build = "0.7"

[dependencies.microservices]
# path = '../ext/rust-internet2'
version = "0.8.0"
# git = "https://github.com/internet2-org/rust-microservices"
default-features = false
features = ['peer']

[dev-dependencies]
ntest = "0.7.3"
rand = "0.8.4"

# Test
strip-ansi-escapes = "0.1.1"
futures = "0.3.18"

[build-dependencies.microservices]
version = "0.8.0"
# git = "https://github.com/internet2-org/rust-microservices"
default-features = false
features = ['peer']

# Recommended set of features:
# 1. Standalone node: `server` (=`node`+`shell`)
# 2. Cli to remote node: `cli` (auto includes `shell` and `integration`)
# 3. Mobile app talking to a server: `client`
# 4. Mobile app with embedded node: `embedded` (auto includes `client` + `node`)
# 5. Simple cli utility app: `shell`
[features]
default = ["server", "cli"]
all = ["server", "cli", "serde", "tor"]

# Server is a standalone application that runs daemon
server = ["node", "shell", "microservices/server", "nix"]
# Command-line application feature
cli = ["shell", "client", "serde", "microservices/cli"]

# Embedded is an app that contains embedded node and that talks to it through
# integration layer
embedded = ["client", "node", "microservices/embedded"]
# Server node can be run as a part of mobile app and other types of clients;
# thus `server` != `node`.
# This feature results in building with features not required for command-line
node = [
  "serde",
  "internet2/keygen",
  "bitcoin/rand",
  "internet2/zmq",
  "microservices/node",
  "base64",
  # Required for storing config and cache
  "_config",
  "_rpc",
]
# Feature is required for any applications that talks to daemon processes
client = [
  "internet2/zmq",
  "microservices/client",
  "microservices/node",
  "bitcoin/rand",
  "base64",
  "clap",
  "_rpc",
]
# Required for all apps that can be launched from command-line shell as binaries
# (i.e. both servers and cli)
shell = [
  "dotenv",
  "clap",
  "settings",
  "configure_me",
  "serde",
  "amplify/parse_arg",
  "microservices/shell",
  "shellexpand",
  "colored",
]

# Internally used features for convenience
_config = ["serde_yaml", "toml"]
_rpc = []

serde = [
  "serde_crate",
  "serde_with",
  "serde_yaml",
  "serde_json",
  "toml",
  "chrono/serde",
  "bitcoin/use-serde",
  "slip132/serde",
  "amplify/serde",
  "internet2/serde",
  "microservices/serde",
]
tor = ["microservices/tor", "internet2/tor"]

integration_test = ["regex"]

[package.metadata.configure_me]
spec = "config_spec.toml"<|MERGE_RESOLUTION|>--- conflicted
+++ resolved
@@ -45,14 +45,8 @@
 [dependencies]
 # Farcaster crates
 # farcaster_core = { version = "0.4.4", features = ["serde"] }
-<<<<<<< HEAD
-farcaster_core = { git = "https://github.com/farcaster-project/farcaster-core", branch = "main" }
+farcaster_core = { git = "https://github.com/farcaster-project/farcaster-core", branch = "integration/inet0.8" }
 #farcaster_core = { path = "../core" }
-=======
-farcaster_core = { git = "https://github.com/farcaster-project/farcaster-core", branch = "inet0.8", features = ["serde"] }
-# farcaster_core = { path = "../farcaster-core", features = ["serde"] }
-
->>>>>>> c062a618
 
 anyhow = "1"
 hex = "^0.4.3"
@@ -111,13 +105,8 @@
 
 [build-dependencies]
 # farcaster_core = { version = "0.4.4", features = ["serde"] }
-<<<<<<< HEAD
 #farcaster_core = { path = "../core" }
-farcaster_core = { git = "https://github.com/farcaster-project/farcaster-core", branch = "main" }
-=======
-farcaster_core = { git = "https://github.com/farcaster-project/farcaster-core", branch = "inet0.8", features = ["serde"] }
-# farcaster_core = { path = "../farcaster-core", features = ["serde"] }
->>>>>>> c062a618
+farcaster_core = { git = "https://github.com/farcaster-project/farcaster-core", branch = "integration/inet0.8" }
 
 anyhow = "1"
 serde_yaml = { version = "0.8", optional = true }
@@ -129,12 +118,7 @@
 # Bitcoin
 bitcoin = "0.28"
 # Monero
-<<<<<<< HEAD
 monero = "0.17"
-# lnp-core =  { path = "../ext/lnp-core" }
-=======
-monero = "0.16"
->>>>>>> c062a618
 # internet2 = { path = "../ext/rust-internet2" }
 strict_encoding = "0.8.0"
 internet2 = "0.8.0"
