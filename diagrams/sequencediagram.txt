--- conflicted
+++ resolved
@@ -19,7 +19,6 @@
 participant m_wallet
 participant m_syncer
 
-entryspacing 0.5
 ==Start farcaster - same for Maker and Taker==
 m_farcasterd -> m_farcasterd : launch farcasterd\nmanually
 m_farcasterd -> m_farcasterd : launch walletd
@@ -57,30 +56,15 @@
 t_swap <- peerd : Msg MakerCommit
 // TODO: verify that swapd launches no matter what
 m_farcasterd<-m_syncer:Ctl Hello [from Syncer Bitcoin (if newly launched) OR Swapd (if syncer reused)]
-group for Bob swap role
-t_syncer <- t_swap : Watch Arbitrating Funding Address
-end
+t_syncer <- t_swap : if Bob, Watch Arbitrating Funding Address
 t_swap -> t_wallet : Msg MakerCommit
-t_wallet -> t_swap : Msg Reveal (taker is sender)
+t_wallet -> t_swap : Msg RevealProof (taker is sender)
+t_swap -> peerd : Msg RevealProof (taker is sender)
 t_swap -> peerd : Msg Reveal (taker is sender)
+peerd -> m_swap : Msg RevealProof (taker is sender)
+m_swap -> m_wallet : if Alice, Msg RevealProof (taker is sender)
+m_swap -> m_swap : if Bob, ADD PENDING Msg RevealProof
 peerd -> m_swap : Msg Reveal (taker is sender)
-<<<<<<< HEAD
-group for Alice swap role
-m_swap -> m_wallet : Msg Reveal (taker is sender)
-end
-group for Bob swap role
-m_swap -> m_swap : ADD PENDING Msg Reveal
-m_swap -> m_farcasterd : Ctl FundingInfo
-
-m_swap -> m_syncer: Watch Arbitrating Funding Address
-m_swap <- m_syncer: Arbitrating Funding event
-m_farcasterd<-m_swap: Ctl FundingCompleted Bitcoin
-m_swap->m_wallet: Ctl Tx::Funding
-m_swap<-m_wallet: Ctl FundingUpdated
-m_swap -> m_wallet : SEND PENDING Msg Reveal (taker is sender)
-end
-m_wallet -> m_swap : Msg Reveal (maker is sender)
-=======
 m_swap -> m_farcasterd : if Bob, Ctl FundingInfo
 m_swap -> m_swap : if Bob, ADD PENDING Msg Reveal
 m_swap -> m_wallet : if Alice, Msg Reveal (taker is sender)
@@ -93,24 +77,12 @@
 m_swap -> m_wallet : if Bob, SEND PENDING Msg RevealProof (taker is sender)
 m_swap -> m_wallet : if Bob, SEND PENDING Msg Reveal (taker is sender)
 m_wallet -> m_swap : Msg RevealProof (maker is sender)
->>>>>>> 0189d065
 peerd <- m_swap : Msg RevealProof (maker is sender)
 peerd <- m_swap : Msg Reveal (maker is sender)
+peerd -> t_swap : Msg RevealProof (maker is sender)
+t_swap -> t_wallet : if Alice, Msg RevealProof (maker is sender)
+t_swap -> t_swap : if Bob, ADD PENDING Msg RevealProof
 peerd -> t_swap : Msg Reveal (maker is sender)
-<<<<<<< HEAD
-group for Alice swap role
-t_swap -> t_wallet : Msg Reveal (maker is sender)
-end
-group for Bob swap role
-t_swap -> t_swap : ADD PENDING Msg Reveal
-t_swap -> t_farcasterd : Ctl FundingInfo
-t_syncer -> t_swap: Arbitrating Funding event
-t_swap->t_farcasterd: Ctl FundingCompleted Bitcoin
-t_swap->t_wallet: Ctl Tx::Funding
-t_swap<-t_wallet: Ctl FundingUpdated
-t_swap -> t_wallet : SEND PENDING Msg Reveal (maker is sender)
-end
-=======
 t_swap -> t_farcasterd : if Bob, Ctl FundingInfo
 t_swap -> t_swap : if Bob, ADD PENDING Msg Reveal
 t_swap -> t_wallet : if Alice, Msg Reveal (maker is sender)
@@ -120,7 +92,6 @@
 t_swap<-t_wallet:If Bob, Ctl FundingUpdated
 t_swap -> t_wallet : if Bob, SEND PENDING Msg RevealProof (maker is sender)
 t_swap -> t_wallet : if Bob, SEND PENDING Msg Reveal (maker is sender)
->>>>>>> 0189d065
 ==Commit-Reveal Complete==
 ==Changing semantics: On Commit-Reveal, Maker and Taker were the key roles. From now on Bob or Alice are the key roles. Now t_ is bob_ on the left and m_ is alice_ on the right.==
 ==Swap setup: Bob is left, Alice right==
@@ -168,9 +139,9 @@
 group sync messages
 t_wallet -> t_swap: Ctl Tx::Cancel
 t_wallet ->(6) t_swap: Ctl Tx::Refund
-space -5
+space -6
 t_wallet -> t_swap : Msg BuyProcedureSignature
-space 2
+space 1
 activate t_swap
 end
 t_swap -> t_database : Ctl CheckpointSwapBobPreBuySig
