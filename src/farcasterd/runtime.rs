// LNP Node: node running lightning network protocol and generalized lightning
// channels.
// Written in 2020 by
//     Dr. Maxim Orlovsky <orlovsky@pandoracore.com>
//
// To the extent possible under law, the author(s) have dedicated all
// copyright and related and neighboring rights to this software to
// the public domain worldwide. This software is distributed without
// any warranty.

//
// You should have received a copy of the MIT License
// along with this software.
// If not, see <https://opensource.org/licenses/MIT>.

use crate::walletd::NodeSecrets;
use amplify::Wrapper;
use request::{Commit, Params};
use std::convert::TryFrom;
use std::ffi::OsStr;
use std::hash::Hash;
use std::io;
use std::net::SocketAddr;
use std::process;
use std::time::{Duration, SystemTime};
use std::{
    collections::{HashMap, HashSet},
    io::Read,
};

use bitcoin::hashes::hex::ToHex;
use bitcoin::secp256k1;
use internet2::{NodeAddr, RemoteSocketAddr, ToNodeAddr, TypedEnum};
use lnp::{
    message, ChannelId as SwapId, Messages, TempChannelId as TempSwapId, LIGHTNING_P2P_DEFAULT_PORT,
};
use lnpbp::Chain;
use microservices::esb::{self, Handler};
use microservices::rpc::Failure;

use crate::rpc::request::{
    GetSecret, IntoProgressOrFalure, Msg, NodeInfo, OptionDetails, RuntimeContext,
};
use crate::rpc::{request, Request, ServiceBus};
use crate::{Config, Error, LogStyle, Service, ServiceId};

use farcaster_chains::{
    bitcoin::{Bitcoin, Wallet as BTCWallet},
    monero::{Monero, Wallet as XMRWallet},
    pairs::btcxmr::BtcXmr,
};
use farcaster_core::{
    blockchain::FeePolitic,
    bundle::{
        AliceParameters, BobParameters, CoreArbitratingTransactions, FundingTransaction,
        SignedArbitratingLock,
    },
    crypto::FromSeed,
    datum::Key,
    negotiation::PublicOffer,
    protocol_message::{
        BuyProcedureSignature, CommitAliceParameters, CommitBobParameters, CoreArbitratingSetup,
        RefundProcedureSignatures,
    },
    role::{Alice, Bob, NegotiationRole, SwapRole},
};

use std::str::FromStr;

pub fn run(config: Config, walletd_token: String) -> Result<(), Error> {
    let _walletd = launch("walletd", &["--walletd-token", &walletd_token.clone()])?;
    let runtime = Runtime {
        identity: ServiceId::Farcasterd,
        node_id: None,
        chain: config.chain.clone(),
        listens: none!(),
        started: SystemTime::now(),
        connections: none!(),
        running_swaps: none!(),
        spawning_services: none!(),
        making_swaps: none!(),
        taking_swaps: none!(),
        making_offers: none!(),
        wallets: none!(),
        node_secrets: None,
        walletd_token,
    };

    let broker = true;
    Service::run(config, runtime, broker)
}

pub enum Wallet {
    Alice(
        Alice<BtcXmr>,
        AliceParameters<BtcXmr>,
        BTCWallet,
        XMRWallet,
        PublicOffer<BtcXmr>,
        Option<BobParameters<BtcXmr>>,
    ),
    Bob(
        Bob<BtcXmr>,
        BobParameters<BtcXmr>,
        BTCWallet,
        XMRWallet,
        PublicOffer<BtcXmr>,
        Option<FundingTransaction<Bitcoin>>,
        Option<AliceParameters<BtcXmr>>,
        Option<CoreArbitratingTransactions<Bitcoin>>,
    ),
}

pub struct Runtime {
    identity: ServiceId,
    node_id: Option<secp256k1::PublicKey>,
    chain: Chain,
    listens: HashSet<RemoteSocketAddr>,
    started: SystemTime,
    connections: HashSet<NodeAddr>,
    running_swaps: HashSet<SwapId>,
    spawning_services: HashMap<ServiceId, ServiceId>,
    making_swaps: HashMap<ServiceId, request::InitSwap>,
    taking_swaps: HashMap<ServiceId, request::InitSwap>,
    making_offers: HashSet<PublicOffer<BtcXmr>>,
    wallets: HashMap<SwapId, Wallet>,
    node_secrets: Option<NodeSecrets>,
    walletd_token: String,
}

impl esb::Handler<ServiceBus> for Runtime {
    type Request = Request;
    type Address = ServiceId;
    type Error = Error;

    fn identity(&self) -> ServiceId {
        self.identity.clone()
    }

    fn handle(
        &mut self,
        senders: &mut esb::SenderList<ServiceBus, ServiceId>,
        bus: ServiceBus,
        source: ServiceId,
        request: Request,
    ) -> Result<(), Self::Error> {
        match bus {
            ServiceBus::Msg => self.handle_rpc_msg(senders, source, request),
            ServiceBus::Ctl => self.handle_rpc_ctl(senders, source, request),
            _ => Err(Error::NotSupported(ServiceBus::Bridge, request.get_type())),
        }
    }

    fn handle_err(&mut self, _: esb::Error) -> Result<(), esb::Error> {
        // We do nothing and do not propagate error; it's already being reported
        // with `error!` macro by the controller. If we propagate error here
        // this will make whole daemon panic
        Ok(())
    }
}

impl Runtime {
    fn node_secrets(&self) -> Result<&NodeSecrets, Error> {
        self.node_secrets
            .as_ref()
            .ok_or_else(|| Error::Farcaster("node_secrets is none".to_string()))
    }
    fn node_id(&self) -> Result<bitcoin::secp256k1::PublicKey, Error> {
        self.node_id
            .ok_or_else(|| Error::Farcaster("node_id is none".to_string()))
    }

    fn swap_id(&self, source: ServiceId) -> Result<SwapId, Error> {
        if let ServiceId::Swap(swap_id) = source {
            if self.running_swaps.contains(&swap_id) {
                Ok(swap_id)
            } else {
                Err(Error::Farcaster("Unknown swapd".to_string()))
            }
        } else {
            Err(Error::Farcaster("Not swapd".to_string()))
        }
    }

    fn handle_rpc_msg(
        &mut self,
        senders: &mut esb::SenderList<ServiceBus, ServiceId>,
        source: ServiceId,
        request: Request,
    ) -> Result<(), Error> {
        match request {
            Request::Hello => {
                // Ignoring; this is used to set remote identity at ZMQ level
            }
            // Request::PeerMessage(Messages::OpenChannel(open_swap)) => {
            //     info!("Creating swap by peer request from {}", source);
            //     self.create_swap(source, None, open_swap, true)?;
            // }

            // 1st protocol message received through peer connection, and last
            // handled by farcasterd, receiving taker commit because we are
            // maker
            Request::Protocol(Msg::TakerCommit(request::TakeCommit {
                commit,
                public_offer_hex,
                swap_id,
            })) => {
                let public_offer: PublicOffer<BtcXmr> = FromStr::from_str(&public_offer_hex)
                    .map_err(|_| {
                        Error::Farcaster(
                            "The offer received on peer conection is not parsable".to_string(),
                        )
                    })?;
                if !self.making_offers.remove(&public_offer) {
                    error!(
                        "Unknow offer {}, you are not the maker of that offer, ignoring it",
                        &public_offer
                    );
                } else {
                    trace!(
                        "Offer {} is known, you created it previously, initiating swap with taker",
                        &public_offer
                    );
                    let PublicOffer {
                        version,
                        offer,
                        daemon_service,
                    } = public_offer.clone();
                    let peer = daemon_service
                        .to_node_addr(LIGHTNING_P2P_DEFAULT_PORT)
                        .ok_or_else(|| internet2::presentation::Error::InvalidEndpoint)?;
                    match offer.maker_role {
                        SwapRole::Bob => {
                            let external_address = bitcoin::Address::from_str(
                                "bc1qesgvtyx9y6lax0x34napc2m7t5zdq6s7xxwpvk",
                            )
                            .expect("Parsable address");
                            let bob =
                                Bob::<BtcXmr>::new(external_address.into(), FeePolitic::Aggressive);
                            let wallet_seed = self.node_secrets()?.wallet_seed;
                            let btc_wallet = BTCWallet::new(wallet_seed);
                            let xmr_wallet = XMRWallet::new(wallet_seed);
                            let params =
                                bob.generate_parameters(&btc_wallet, &xmr_wallet, &public_offer)?;
                            if self.wallets.get(&swap_id).is_none() {
                                self.wallets.insert(
                                    swap_id,
                                    Wallet::Bob(
                                        bob,
                                        params.clone(),
                                        btc_wallet,
                                        xmr_wallet,
                                        public_offer.clone(),
                                        None,
                                        None,
                                        None,
                                    ),
                                );
                                launch_swapd(
                                    self,
                                    peer.into(),
                                    Some(source),
                                    NegotiationRole::Maker,
                                    public_offer,
                                    Params::Bob(params),
                                    swap_id,
                                    Some(commit),
                                )?;
                            } else {
                                Err(Error::Farcaster("Wallet already existed".to_string()))?
                            }
                        }
                        SwapRole::Alice => {
                            let external_address = bitcoin::Address::from_str(
                                "bc1qesgvtyx9y6lax0x34napc2m7t5zdq6s7xxwpvk",
                            )
                            .expect("Parsable address");
                            let alice: Alice<BtcXmr> =
                                Alice::new(external_address.into(), FeePolitic::Aggressive);
                            let wallet_seed = self.node_secrets()?.wallet_seed;
                            let btc_wallet = BTCWallet::new(wallet_seed);
                            let xmr_wallet = XMRWallet::new(wallet_seed);
                            let params = alice.generate_parameters(
                                &btc_wallet,
                                &xmr_wallet,
                                &public_offer,
                            )?;
                            if self.wallets.get(&swap_id).is_none() {
                                self.wallets.insert(
                                    swap_id,
                                    Wallet::Alice(
                                        alice,
                                        params.clone(),
                                        btc_wallet,
                                        xmr_wallet,
                                        public_offer.clone(),
                                        None,
                                    ),
                                );
                                launch_swapd(
                                    self,
                                    peer.into(),
                                    Some(source),
                                    NegotiationRole::Maker,
                                    public_offer,
                                    Params::Alice(params),
                                    swap_id,
                                    Some(commit),
                                )?;
                            } else {
                                error!("Wallet already existed");
                                Err(Error::Farcaster("Wallet already existed".to_string()))?
                            }
                        }
                    };
                }
            }
            Request::PeerMessage(_) => {
                // Ignore the rest of LN peer messages
            }

            _ => {
                error!("MSG RPC can be only used for forwarding LNPWP messages");
                return Err(Error::NotSupported(ServiceBus::Msg, request.get_type()));
            }
        }
        Ok(())
    }

    fn handle_rpc_ctl(
        &mut self,
        senders: &mut esb::SenderList<ServiceBus, ServiceId>,
        source: ServiceId,
        request: Request,
    ) -> Result<(), Error> {
        let mut notify_cli: Vec<(Option<ServiceId>, Request)> = none!();
        match request {
            Request::Hello => {
                // Ignoring; this is used to set remote identity at ZMQ level
                info!("{} daemon is {}", source.ended(), "connected".ended());

                match &source {
                    ServiceId::Farcasterd => {
                        error!(
                            "{}",
                            "Unexpected another farcasterd instance connection".err()
                        );
                    }
                    ServiceId::Wallet => {
                        info!("Walletd registered - getting secrets");
                        self.get_secret(senders, None)?
                    }
                    ServiceId::Peer(connection_id) => {
                        if self.connections.insert(connection_id.clone()) {
                            info!(
                                "Connection {} is registered; total {} \
                                 connections are known",
                                connection_id,
                                self.connections.len()
                            );
                        } else {
                            warn!(
                                "Connection {} was already registered; the \
                                 service probably was relaunched",
                                connection_id
                            );
                        }
                    }
                    ServiceId::Swap(swap_id) => {
                        if self.running_swaps.insert(swap_id.clone()) {
                            info!(
                                "Swap {} is registered; total {} \
                                 swaps are known",
                                swap_id,
                                self.running_swaps.len()
                            );
                        } else {
                            warn!(
                                "Swap {} was already registered; the \
                                 service probably was relaunched",
                                swap_id
                            );
                        }
                    }
                    _ => {
                        // Ignoring the rest of daemon/client types
                    }
                };

                if let Some(swap_params) = self.making_swaps.get(&source) {
                    // Tell swapd swap options and link it with the
                    // connection daemon
                    debug!(
                        "Swapd {} is known: we spawned it to create a swap. \
                         Ordering swap opening",
                        source
                    );
                    notify_cli.push((
                        swap_params.report_to.clone(),
                        Request::Progress(format!("Swap daemon {} operational", source)),
                    ));

                    senders.send_to(
                        ServiceBus::Ctl,
                        self.identity(),
                        source.clone(),
                        Request::MakeSwap(swap_params.clone()),
                    )?;
                    self.running_swaps.insert(swap_params.swap_id);
                    self.making_swaps.remove(&source);
                } else if let Some(swap_params) = self.taking_swaps.get(&source) {
                    // Tell swapd swap options and link it with the
                    // connection daemon
                    debug!(
                        "Daemon {} is known: we spawned it to create a swap. \
                         Ordering swap acceptance",
                        source
                    );
                    senders.send_to(
                        ServiceBus::Ctl,
                        self.identity(),
                        source.clone(),
                        Request::TakeSwap(swap_params.clone()),
                    )?;
                    self.running_swaps.insert(swap_params.swap_id);
                    self.taking_swaps.remove(&source);
                } else if let Some(enquirer) = self.spawning_services.get(&source) {
                    debug!(
                        "Daemon {} is known: we spawned it to create a new peer \
                         connection by a request from {}",
                        source, enquirer
                    );
                    notify_cli.push((
                        Some(enquirer.clone()),
                        Request::Success(OptionDetails::with(format!(
                            "Peer connected to {}",
                            source
                        ))),
                    ));
                    self.spawning_services.remove(&source);
                }
            }
            Request::Params(params) => {
                let swap_id = if let ServiceId::Swap(swap_id) = source {
                    Ok(swap_id)
                } else {
                    Err(Error::Farcaster("Unknown swap_id".to_string()))
                }?;
                match params {
                    // getting paramaters from counterparty alice routed through
                    // swapd, thus im bob on this swap
                    Params::Alice(params) => {
                        match self.wallets.get_mut(&swap_id) {
                            Some(Wallet::Bob(
                                bob,
                                bob_params,
                                btc_wallet,
                                xmr_wallet,
                                public_offer,
                                // TODO: set funding_bundle somewhere, its now
                                // actually None, so will never hit this.
                                Some(funding_bundle),
                                alice_params, // None
                                core_arb_txs, // None
                            )) => {
                                // set wallet params
                                if alice_params.is_some() {
                                    Err(Error::Farcaster("Alice params already set".to_string()))?
                                }
                                *alice_params = Some(params.clone());

                                // set wallet core_arb_txs
                                if core_arb_txs.is_some() {
                                    Err(Error::Farcaster("Core Arb Txs already set".to_string()))?
                                }
                                let core_arbitrating_txs = bob.core_arbitrating_transactions(
                                    &params,
                                    bob_params,
                                    &funding_bundle,
                                    public_offer,
                                )?;
                                *core_arb_txs = Some(core_arbitrating_txs.clone());
                                let cosign_arbitrating_cancel = bob.cosign_arbitrating_cancel(
                                    &btc_wallet,
                                    bob_params,
                                    &core_arbitrating_txs,
                                )?;
                                let core_arb_setup = CoreArbitratingSetup::<BtcXmr>::from_bundles(
                                    &core_arbitrating_txs,
                                    &cosign_arbitrating_cancel,
                                )?;
                                let core_arb_setup = Msg::CoreArbitratingSetup(core_arb_setup);
                                senders.send_to(
                                    ServiceBus::Ctl,
                                    ServiceId::Farcasterd, // source
                                    source,                // destination swapd
                                    Request::Protocol(core_arb_setup),
                                )?
                            }
                            _ => Err(Error::Farcaster("only Some(Wallet::Bob)".to_string()))?,
                        }
                    }

                    // getting paramaters from counterparty bob, thus im alice
                    // on this swap
                    Params::Bob(params) => match self.wallets.get_mut(&swap_id) {
                        Some(Wallet::Alice(
                            _alice,
                            _alice_params,
                            _,
                            _,
                            _public_offer,
                            bob_params,
                        )) => {
                            *bob_params = Some(params);
                        }
                        _ => Err(Error::Farcaster("only Some(Wallet::Alice)".to_string()))?,
                    },
                }
            }

            Request::Protocol(Msg::CoreArbitratingSetup(core_arb_setup)) => {
                let swap_id = self.swap_id(source.clone())?;
                let core_arb_txs = core_arb_setup.into_core_transactions();
                match self.wallets.get(&swap_id) {
                    Some(Wallet::Alice(
                        alice,
                        alice_params,
                        btc_wallet,
                        xmr_wallet,
                        public_offer,
                        Some(bob_parameters),
                    )) => {
                        let signed_adaptor_refund = alice.sign_adaptor_refund(
                            &btc_wallet,
                            alice_params,
                            bob_parameters,
                            &core_arb_txs,
                            public_offer,
                        )?;
                        let cosigned_arb_cancel = alice.cosign_arbitrating_cancel(
                            &btc_wallet,
                            alice_params,
                            bob_parameters,
                            &core_arb_txs,
                            public_offer,
                        )?;
                        let refund_proc_signatures = RefundProcedureSignatures::from_bundles(
                            &cosigned_arb_cancel,
                            &signed_adaptor_refund,
                        )?;
                        let refund_proc_signatures =
                            Msg::RefundProcedureSignatures(refund_proc_signatures);

                        senders.send_to(
                            ServiceBus::Ctl,
                            ServiceId::Farcasterd,
                            source,
                            Request::Protocol(refund_proc_signatures),
                        )?
                    }
                    _ => Err(Error::Farcaster("only Wallet::Alice".to_string()))?,
                }
            }
            Request::Protocol(Msg::RefundProcedureSignatures(refund_proc_sigs)) => {
                let swap_id = self.swap_id(source.clone())?;

                match self.wallets.get_mut(&swap_id) {
                    Some(Wallet::Bob(
                        bob,
                        bob_params,
                        btc_wallet,
                        _xmr_wallet,
                        public_offer,
                        Some(_funding_tx),
                        Some(alice_params),
                        Some(core_arbitrating_txs),
                    )) => {
                        // *refund_sigs = Some(refund_proc_sigs);
                        let signed_adaptor_buy = bob.sign_adaptor_buy(
                            &btc_wallet,
                            alice_params,
                            bob_params,
                            core_arbitrating_txs,
                            public_offer,
                        )?;
                        let signed_arb_lock = bob.sign_arbitrating_lock(
                            &btc_wallet,
                            &btc_wallet,
                            core_arbitrating_txs,
                        )?;

                        // TODO: here subscribe to all transactions with syncerd, and publish lock
                        let buy_proc_sig =
                            BuyProcedureSignature::<BtcXmr>::from_bundle(&signed_adaptor_buy)?;
                        let buy_proc_sig = Msg::BuyProcedureSignature(buy_proc_sig);
                        senders.send_to(
                            ServiceBus::Ctl,
                            ServiceId::Farcasterd,
                            source, // destination swapd
                            Request::Protocol(buy_proc_sig),
                        )?
                    }
                    _ => Err(Error::Farcaster("Unknow wallet and swap_id".to_string()))?,
                }
            }
            Request::Secret(secret) => {
                info!("received secret: \n{:?}", secret);
                let request::Secret(node_secrets, runtime_context) = secret;
                self.node_id = Some(node_secrets.node_id());
                self.node_secrets = Some(node_secrets);

                // check if we need to execute any loopbacks depending on context content
                if let Some(context) = runtime_context {
                    info!("looping back for {:?}", context);
                    senders.send_to(
                        ServiceBus::Ctl,
                        self.identity(),
                        source,
                        Request::Loopback(context),
                    )?
                }
            }
            Request::GetInfo => {
                senders.send_to(
                    ServiceBus::Ctl,
                    ServiceId::Farcasterd, // source
                    source,                // destination
                    Request::NodeInfo(NodeInfo {
                        node_id: self.node_id()?,
                        listens: self.listens.iter().cloned().collect(),
                        uptime: SystemTime::now()
                            .duration_since(self.started)
                            .unwrap_or(Duration::from_secs(0)),
                        since: self
                            .started
                            .duration_since(SystemTime::UNIX_EPOCH)
                            .unwrap_or(Duration::from_secs(0))
                            .as_secs(),
                        peers: self.connections.iter().cloned().collect(),
                        swaps: self.running_swaps.iter().cloned().collect(),
                        offers: self.making_offers.iter().cloned().collect(),
                    }),
                )?;
            }

            Request::ListPeers => {
                senders.send_to(
                    ServiceBus::Ctl,
                    ServiceId::Farcasterd, // source
                    source,                // destination
                    Request::PeerList(self.connections.iter().cloned().collect()),
                )?;
            }

            Request::ListSwaps => {
                senders.send_to(
                    ServiceBus::Ctl,
                    ServiceId::Farcasterd, // source
                    source,                // destination
                    Request::SwapList(self.running_swaps.iter().cloned().collect()),
                )?;
            }

            Request::Listen(addr) => {
                let addr_str = addr.addr();
                if self.listens.contains(&addr) {
                    let msg = format!("Listener on {} already exists, ignoring request", addr);
                    warn!("{}", msg.err());
                    notify_cli.push((
                        Some(source.clone()),
                        Request::Failure(Failure { code: 1, info: msg }),
                    ));
                } else {
                    self.listens.insert(addr);
                    info!(
                        "{} for incoming LN peer connections on {}",
                        "Starting listener".promo(),
                        addr_str
                    );
                    let resp = self.listen(addr);
                    match resp {
                        Ok(_) => info!(
                            "Connection daemon {} for incoming LN peer connections on {}",
                            "listens".ended(),
                            addr_str
                        ),
                        Err(ref err) => error!("{}", err.err()),
                    }
                    senders.send_to(
                        ServiceBus::Ctl,
                        ServiceId::Farcasterd,
                        source.clone(),
                        resp.into_progress_or_failure(),
                    )?;
                    notify_cli.push((
                        Some(source.clone()),
                        Request::Success(OptionDetails::with(format!(
                            "Node {} listens for connections on {}",
                            self.node_id()?,
                            addr
                        ))),
                    ));
                }
            }

            Request::ConnectPeer(addr) => {
                info!(
                    "{} to remote peer {}",
                    "Connecting".promo(),
                    addr.promoter()
                );
                let resp = self.connect_peer(source.clone(), addr);
                match resp {
                    Ok(_) => {}
                    Err(ref err) => error!("{}", err.err()),
                }
                notify_cli.push((Some(source.clone()), resp.into_progress_or_failure()));
            }

            // Request::OpenSwapWith(request::CreateSwap {
            //     swap_req,
            //     peerd,
            //     report_to,
            // }) => {
            //     info!(
            //         "{} by request from {}",
            //         "Creating channel".promo(),
            //         source.promoter()
            //     );
            //     let resp = self.create_swap(peerd, report_to, swap_req,
            // false);     match resp {
            //         Ok(_) => {}
            //         Err(ref err) => error!("{}", err.err()),
            //     }
            //     notify_cli.push(Some((
            //         Some(source.clone()),
            //         resp.into_progress_or_failure(),
            //     ));
            // }
            Request::MakeOffer(request::ProtoPublicOffer { offer, remote_addr }) => {
                if !self.listens.contains(&remote_addr) {
                    self.listens.insert(remote_addr);
                    info!(
                        "{} for incoming LN peer connections on {}",
                        "Starting listener".promo(),
                        remote_addr.promo()
                    );
                    let resp = self.listen(remote_addr);
                    match resp {
                        Ok(_) => info!(
                            "Connection daemon {} for incoming LN peer connections on {}",
                            "listens".ended(),
                            remote_addr
                        ),
                        Err(ref err) => error!("{}", err.err()),
                    }
                    notify_cli.push((
                        Some(source.clone()),
                        resp.into_progress_or_failure()
                        // Request::Progress(format!(
                        //     "Node {} listens for connections on {}",
                        //     self.node_id, remote_addr
                        // )),
                    ));
                } else {
                    info!("Already listening on {}", &remote_addr);
                    let msg = format!("Already listening on {}", &remote_addr);
                    notify_cli.push((Some(source.clone()), Request::Progress(msg)));
                }
                let peer = internet2::RemoteNodeAddr {
                    node_id: self.node_id()?,
                    remote_addr,
                };
                let public_offer = offer.to_public_v1(peer);
                let hex_public_offer = public_offer.to_string();
                if self.making_offers.insert(public_offer) {
                    let msg = format!(
                        "{} {}",
                        "Pubic offer registered, please share with taker: ".promo(),
                        hex_public_offer.amount()
                    );
                    info!(
                        "{} {}",
                        "Pubic offer registered:".promo(),
                        &hex_public_offer.amount()
                    );
                    notify_cli.push((
                        Some(source.clone()),
                        Request::Success(OptionDetails(Some(msg))),
                    ));
                    // senders.send_to(
                    //     ServiceBus::Ctl,
                    //     ServiceId::Farcasterd, // source
                    //     source,                // destination
                    //     Request::PublicOfferHex(hex_public_offer),
                    // )?;
                } else {
                    let msg = "This Public offer was previously registered";
                    warn!("{}", msg.err());
                    notify_cli.push((
                        Some(source.clone()),
                        Request::Failure(Failure {
                            code: 1,
                            info: msg.to_string(),
                        }),
                    ));
                }
            }

            Request::TakeOffer(public_offer) => {
                if self.making_offers.contains(&public_offer) {
                    let msg = format!(
                        "Offer {} already exists, ignoring request",
                        &public_offer.to_string()
                    );
                    warn!("{}", msg.err());
                    notify_cli.push((
                        Some(source.clone()),
                        Request::Failure(Failure { code: 1, info: msg }),
                    ));
                } else {
                    let PublicOffer {
                        version,
                        offer,
                        daemon_service,
                    } = public_offer.clone();
                    let peer = daemon_service
                        .to_node_addr(LIGHTNING_P2P_DEFAULT_PORT)
                        .ok_or_else(|| internet2::presentation::Error::InvalidEndpoint)?;

                    // Connect
                    let peer_connected_is_ok = if !self.connections.contains(&peer) {
                        info!(
                            "{} to remote peer {}",
                            "Connecting".promo(),
                            peer.promoter()
                        );
                        let peer_connected = self.connect_peer(source.clone(), peer.clone());

                        let peer_connected_is_ok = peer_connected.is_ok();

                        notify_cli.push((
                            Some(source.clone()),
                            peer_connected.into_progress_or_failure(),
                        ));
                        peer_connected_is_ok
                    } else {
                        let msg = format!("Already connected to remote peer {}", peer.promoter());
                        warn!("{}", &msg);

                        notify_cli.push((Some(source.clone()), Request::Progress(msg)));
                        true
                    };

                    if peer_connected_is_ok {
                        let offer_registered = format!(
                            "{} {}",
                            "Pubic offer registered:".promo(),
                            &public_offer.amount()
                        );
                        // not yet in the set
                        self.making_offers.insert(public_offer.clone());
                        info!("{}", offer_registered.amount());

                        notify_cli.push((
                            Some(source.clone()),
                            Request::Success(OptionDetails(Some(offer_registered))),
                        ));
                    }

                    let swap_id: SwapId = TempSwapId::random().into(); // TODO: replace by public_offer_id
                                                                       // since we're takers, we are on the other side
                    let taker_role = offer.maker_role.other();
                    let wallet_seed = self.node_secrets()?.wallet_seed;
                    let btc_wallet = BTCWallet::new(wallet_seed);
                    let xmr_wallet = XMRWallet::new(wallet_seed);
                    match taker_role {
                        SwapRole::Bob => {
                            let address = bitcoin::Address::from_str(
                                "bc1qesgvtyx9y6lax0x34napc2m7t5zdq6s7xxwpvk",
                            )
                            .expect("Parsable address");
                            let bob: Bob<BtcXmr> = Bob::new(address.into(), FeePolitic::Aggressive);
                            let params =
                                bob.generate_parameters(&btc_wallet, &xmr_wallet, &public_offer)?;
                            launch_swapd(
                                self,
                                peer.into(),
                                Some(source),
                                NegotiationRole::Taker,
                                public_offer,
                                Params::Bob(params),
                                swap_id,
                                None,
                            )?;
                        }
                        SwapRole::Alice => {
                            let address = bitcoin::Address::from_str(
                                "bc1qesgvtyx9y6lax0x34napc2m7t5zdq6s7xxwpvk",
                            )
                            .expect("Parsable address");
                            let alice: Alice<BtcXmr> =
                                Alice::new(address.into(), FeePolitic::Aggressive);
                            let params = alice.generate_parameters(
                                &btc_wallet,
                                &xmr_wallet,
                                &public_offer,
                            )?;
                            launch_swapd(
                                self,
                                peer.into(),
                                Some(source),
                                NegotiationRole::Taker,
                                public_offer,
                                Params::Alice(params),
                                swap_id,
                                None,
                            )?;
                        }
                    };
                }
            }

            Request::Init(_) => {}
            Request::Error(_) => {}
            Request::Ping(_) => {}
            Request::Pong(_) => {}
            Request::PeerMessage(_) => {}
            Request::Protocol(_) => {}
            Request::ListTasks => {}
            Request::PingPeer => {}
            Request::TakeSwap(_) => {}
            Request::FundSwap(_) => {}
            Request::Progress(_) => {}
            Request::Success(_) => {}
            Request::Failure(_) => {}
            Request::SyncerInfo(_) => {}
            Request::NodeInfo(_) => {}
            Request::PeerInfo(_) => {}
            Request::SwapInfo(_) => {}
            Request::TaskList(_) => {}
            // Request::SwapFunding(_) => {}
            Request::CreateTask(_) => {}
            _ => unimplemented!(),
        }
        let mut len = 0;
        for (respond_to, resp) in notify_cli.into_iter() {
            if let Some(respond_to) = respond_to {
                len += 1;
                debug!("notifications to cli: {}", len);
                info!(
                    "Respond to {} -> Response {}",
                    respond_to.amount(),
                    resp.promo(),
                );
                senders.send_to(ServiceBus::Ctl, ServiceId::Farcasterd, respond_to, resp)?;
            }
            debug!("processed all cli notifications");
        }

        Ok(())
    }

    fn listen(&mut self, addr: RemoteSocketAddr) -> Result<String, Error> {
        if let RemoteSocketAddr::Ftcp(inet) = addr {
            let socket_addr = SocketAddr::try_from(inet)?;
            let ip = socket_addr.ip();
            let port = socket_addr.port();

            debug!("Instantiating peerd...");

            // Start peerd
            let child = launch(
                "peerd",
                &[
                    "--listen",
                    &ip.to_string(),
                    "--port",
                    &port.to_string(),
                    "--peer-secret-key",
                    &format!("{:x}", self.node_secrets()?.peer_private_key),
                ],
            )?;
            let msg = format!("New instance of peerd launched with PID {}", child.id());
            info!("{}", msg);
            Ok(msg)
        } else {
            Err(Error::Other(s!(
                "Only TCP is supported for now as an overlay protocol"
            )))
        }
    }

    fn connect_peer(&mut self, source: ServiceId, node_addr: NodeAddr) -> Result<String, Error> {
        debug!("Instantiating peerd...");
        if self.connections.contains(&node_addr) {
            return Err(Error::Other(format!(
                "Already connected to peer {}",
                node_addr
            )))?;
        }
        // Start peerd
        let child = launch(
            "peerd",
            &[
                "--connect",
                &node_addr.to_string(),
                "--peer-secret-key",
                &format!("{:x}", self.node_secrets()?.peer_private_key),
            ],
        );
<<<<<<< HEAD

=======
>>>>>>> 49fdfc53
        // in case it can't connect wait for it to crash
        std::thread::sleep(Duration::from_secs_f32(0.5));

        // status is Some if peerd returns because it crashed
        let (child, status) = child.and_then(|mut c| c.try_wait().map(|s| (c, s)))?;

        if let Some(_) = status {
            Err(Error::Peer(internet2::presentation::Error::InvalidEndpoint))?
        }

        let msg = format!("New instance of peerd launched with PID {}", child.id());
        info!("{}", msg);

        self.spawning_services
            .insert(ServiceId::Peer(node_addr), source);
        debug!("Awaiting for peerd to connect...");

        Ok(msg)
    }

    fn get_secret(
        &mut self,
        senders: &mut esb::SenderList<ServiceBus, ServiceId>,
        context: Option<RuntimeContext>,
    ) -> Result<(), Error> {
        info!("node secrets not avaialble yet - fetching and looping back.");
        let get_secret = GetSecret(self.walletd_token.clone(), context);
        senders
            .send_to(
                ServiceBus::Ctl,
                ServiceId::Farcasterd,
                ServiceId::Wallet,
                Request::GetSecret(get_secret),
            )
            .map_err(Error::from)
    }
}

fn launch_swapd(
    runtime: &mut Runtime,
    peerd: ServiceId,
    report_to: Option<ServiceId>,
    negotiation_role: NegotiationRole,
    public_offer: PublicOffer<BtcXmr>,
    params: Params,
    swap_id: SwapId,
    commit: Option<Commit>,
) -> Result<String, Error> {
    debug!("Instantiating swapd...");
    let child = launch(
        "swapd",
        &[
            swap_id.to_hex(),
            public_offer.to_string(),
            negotiation_role.to_string(),
        ],
    )?;
    let msg = format!("New instance of swapd launched with PID {}", child.id());
    info!("{}", msg);

    let list = match negotiation_role {
        NegotiationRole::Taker => &mut runtime.taking_swaps,
        NegotiationRole::Maker => &mut runtime.making_swaps,
    };
    list.insert(
        ServiceId::Swap(swap_id),
        request::InitSwap {
            peerd,
            report_to,
            params,
            swap_id,
            commit,
        },
    );

    debug!("Awaiting for swapd to connect...");

    Ok(msg)
}

pub fn launch(
    name: &str,
    args: impl IntoIterator<Item = impl AsRef<OsStr>>,
) -> io::Result<process::Child> {
    let mut bin_path = std::env::current_exe().map_err(|err| {
        error!("Unable to detect binary directory: {}", err);
        err
    })?;
    bin_path.pop();

    bin_path.push(name);
    #[cfg(target_os = "windows")]
    bin_path.set_extension("exe");

    debug!(
        "Launching {} as a separate process using `{}` as binary",
        name,
        bin_path.to_string_lossy()
    );

    let mut cmd = process::Command::new(bin_path);

    cmd.args(std::env::args().skip(1)).args(args);

    trace!("Executing `{:?}`", cmd);
    cmd.spawn().map_err(|err| {
        error!("Error launching {}: {}", name, err);
        err
    })
}<|MERGE_RESOLUTION|>--- conflicted
+++ resolved
@@ -1010,10 +1010,7 @@
                 &format!("{:x}", self.node_secrets()?.peer_private_key),
             ],
         );
-<<<<<<< HEAD
-
-=======
->>>>>>> 49fdfc53
+
         // in case it can't connect wait for it to crash
         std::thread::sleep(Duration::from_secs_f32(0.5));
 
