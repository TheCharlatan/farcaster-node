use crate::bus::ctl::{
    BitcoinAddress, BitcoinFundingInfo, Ctl, FundingInfo, InitSwap, LaunchSwap, MoneroAddress,
    MoneroFundingInfo, ProtoPublicOffer, PubOffer,
};
use crate::bus::msg::{Msg, TakeCommit};
use crate::bus::rpc::{CheckpointEntry, MadeOffer, OfferInfo, Rpc, TookOffer};
use crate::bus::{Failure, FailureCode, OfferStatus, OfferStatusPair};
use crate::farcasterd::runtime::{launch, launch_swapd, syncer_up, Runtime};
use crate::LogStyle;
use crate::{
    bus::{BusMsg, Outcome},
    error::Error,
    event::{Event, StateMachine},
    ServiceId,
};
use bitcoin::hashes::hex::ToHex;
use farcaster_core::blockchain::Blockchain;
use farcaster_core::role::TradeRole;
use farcaster_core::swap::{btcxmr::PublicOffer, SwapId};
use internet2::addr::NodeId;
use microservices::esb::Handler;
use std::str::FromStr;

/// State machine for launching a swap and cleaning up once done.
///
/// State machine automaton:
/// ```ignore
/// StartRestore    StartTaker  StartMaker
///       |             |            |
///       |             |            V
///       |             |        MakeOffer
///       |             |            |
///       |             V            V
///       |         TakeOffer   TakerCommit
///       |             |____________|
///       |                   |
///       V                   V
/// RestoringSwapd      SwapdLaunched
///       |___________________|
///                 |
///                 V
///            SwapdRunning
///                 |
///                 V
///                End
/// ```
#[derive(Display)]
pub enum TradeStateMachine {
    /// StartMaker state - transitions to MakeOffer on cli request or None on
    /// failure. Transition to MakeOffer triggers a listen peerd launch (if
    /// required), sends SetOfferStatus to databased, sends MadeOffer back to cli.
    #[display("Start Maker")]
    StartMaker,

    /// StartTaker state - transitions to TakeOffer on cli request or None on
    /// failure. Transition to TakeOffer triggers a connect peerd launch (if
    /// required), sends TakeOffer to walletd, sends TookOffer back to cli
    #[display("Start Taker")]
    StartTaker,

    /// StartRestore - transitions to RestoringSwapd on cli request or None on
    /// failure. Transition to RestoringSwapd triggers launching swapd and
    /// syncers, sends reply to cli.
    #[display("Start Restore")]
    StartRestore,

    /// MakeOffer state - transitions to TakerCommit once TakerCommit is
    /// received from a counterpary or None if RevokeOffer is received from the
    /// user. Transition to TakerCommit triggers sending Bitcoin and Monero
    /// addresses to walletd as well as forwarding TakerCommit to walletd and
    /// sending SetOfferStatus to databased.
    #[display("Make Offer")]
    MakeOffer(MakeOffer),

    /// TakerCommit state - transitions to SwapdLaunched once LaunchSwap is
    /// received from walletd. Transition to SwapdLaunched triggers launch
    /// swapd.
    #[display("Taker Commit")]
    TakerCommit(TakerCommit),

    /// TakeOffer state - transitions to SwapdLaunched once LaunchSwap is
    /// received from walletd. Transition to SwapdLaunched triggers launch
    /// swapd.
    #[display("Take Offer")]
    TakeOffer(TakeOffer),

    /// RestoringSwapd state - transitions to SwapdRunning once the various
    /// Hello's are received. Transition to RestoringSwapd triggers
    /// RestoreCheckpoint request to database.
    #[display("Restoring Swapd")]
    RestoringSwapd(RestoringSwapd),

    /// SwapdLaunched state - transitions to SwapRunning once the various
    /// Hello's are reiceved. Transition to SwapRunning triggers sending
    /// TakeSwap to swapd
    #[display("Swapd Launched")]
    SwapdLaunched(SwapdLaunched),

    /// SwapdRunning state - transitions to None once the SwapOutcome is received
    /// from its swapd. Transition to None triggers clean up. Handles requests
    /// affecting the connection status and funding status of a swap.
    #[display("Swapd Running")]
    SwapdRunning(SwapdRunning),
}

pub struct MakeOffer {
    public_offer: PublicOffer,
    arb_addr: bitcoin::Address,
    acc_addr: monero::Address,
}

pub struct TakerCommit {
    peerd: ServiceId,
    public_offer: PublicOffer,
}

pub struct TakeOffer {
    public_offer: PublicOffer,
    arb_addr: bitcoin::Address,
    acc_addr: monero::Address,
    peerd: ServiceId,
}

pub struct SwapdLaunched {
    peerd: ServiceId,
    public_offer: PublicOffer,
    swap_id: SwapId,
    arbitrating_syncer_up: Option<ServiceId>,
    accordant_syncer_up: Option<ServiceId>,
    swapd_up: bool,
    init_swap: InitSwap,
    local_trade_role: TradeRole,
}

pub struct RestoringSwapd {
    public_offer: PublicOffer,
    swap_id: SwapId,
    arbitrating_syncer_up: Option<ServiceId>,
    accordant_syncer_up: Option<ServiceId>,
    swapd_up: bool,
}

pub struct SwapdRunning {
    peerd: ServiceId,
    public_offer: PublicOffer,
    arbitrating_syncer: ServiceId,
    accordant_syncer: ServiceId,
    swap_id: SwapId,
    connected: bool,
    funding_info: Option<FundingInfo>,
    auto_funded: bool,
}

impl StateMachine<Runtime, Error> for TradeStateMachine {
    fn next(self, event: Event, runtime: &mut Runtime) -> Result<Option<Self>, Error> {
        match self {
            TradeStateMachine::StartTaker => attempt_transition_to_take_offer(event, runtime),
            TradeStateMachine::StartMaker => attempt_transition_to_make_offer(event, runtime),
            TradeStateMachine::StartRestore => {
                attempt_transition_to_restoring_swapd(event, runtime)
            }
            TradeStateMachine::MakeOffer(make_offer) => {
                attempt_transition_to_taker_committed(event, runtime, make_offer)
            }
            TradeStateMachine::TakerCommit(taker_commit) => {
                attempt_transition_from_taker_commit_to_swapd_launched(event, runtime, taker_commit)
            }
            TradeStateMachine::TakeOffer(take_offer) => {
                attempt_transition_from_take_offer_to_swapd_launched(event, runtime, take_offer)
            }
            TradeStateMachine::SwapdLaunched(swapd_launched) => {
                attempt_transition_from_swapd_launched_to_swapd_running(
                    event,
                    runtime,
                    swapd_launched,
                )
            }
            TradeStateMachine::RestoringSwapd(restoring_swapd) => {
                attempt_transition_from_restoring_swapd_to_swapd_running(
                    event,
                    runtime,
                    restoring_swapd,
                )
            }
            TradeStateMachine::SwapdRunning(swapd_running) => {
                attempt_transition_to_end(event, runtime, swapd_running)
            }
        }
    }
}

impl TradeStateMachine {
    pub fn open_offer(&self) -> Option<PublicOffer> {
        if let TradeStateMachine::MakeOffer(MakeOffer { public_offer, .. }) = self {
            Some(public_offer.clone())
        } else {
            None
        }
    }

    pub fn consumed_offer(&self) -> Option<PublicOffer> {
        match self {
            TradeStateMachine::TakeOffer(TakeOffer { public_offer, .. }) => {
                Some(public_offer.clone())
            }
            TradeStateMachine::TakerCommit(TakerCommit { public_offer, .. }) => {
                Some(public_offer.clone())
            }
            TradeStateMachine::SwapdLaunched(SwapdLaunched { public_offer, .. }) => {
                Some(public_offer.clone())
            }
            TradeStateMachine::RestoringSwapd(RestoringSwapd { public_offer, .. }) => {
                Some(public_offer.clone())
            }
            TradeStateMachine::SwapdRunning(SwapdRunning { public_offer, .. }) => {
                Some(public_offer.clone())
            }
            _ => None,
        }
    }

    pub fn swap_id(&self) -> Option<SwapId> {
        match self {
            TradeStateMachine::SwapdLaunched(SwapdLaunched { swap_id, .. }) => Some(*swap_id),
            TradeStateMachine::RestoringSwapd(RestoringSwapd { swap_id, .. }) => Some(*swap_id),
            TradeStateMachine::SwapdRunning(SwapdRunning { swap_id, .. }) => Some(*swap_id),
            _ => None,
        }
    }

    pub fn syncers(&self) -> Vec<ServiceId> {
        match self {
            TradeStateMachine::SwapdLaunched(SwapdLaunched {
                arbitrating_syncer_up,
                accordant_syncer_up,
                ..
            }) => {
                let mut syncers = vec![];
                if let Some(syncer) = arbitrating_syncer_up {
                    syncers.push(syncer.clone());
                }
                if let Some(syncer) = accordant_syncer_up {
                    syncers.push(syncer.clone());
                }
                syncers
            }
            TradeStateMachine::SwapdRunning(SwapdRunning {
                arbitrating_syncer,
                accordant_syncer,
                ..
            }) => {
                vec![arbitrating_syncer.clone(), accordant_syncer.clone()]
            }
            _ => {
                vec![]
            }
        }
    }

    pub fn get_connection(&self) -> Option<ServiceId> {
        match self {
            TradeStateMachine::TakeOffer(TakeOffer { peerd, .. }) => Some(peerd.clone()),
            TradeStateMachine::TakerCommit(TakerCommit { peerd, .. }) => Some(peerd.clone()),
            TradeStateMachine::SwapdLaunched(SwapdLaunched { peerd, .. }) => Some(peerd.clone()),
            TradeStateMachine::SwapdRunning(SwapdRunning { peerd, .. }) => Some(peerd.clone()),
            _ => None,
        }
    }

    pub fn needs_funding_monero(&self) -> Option<MoneroFundingInfo> {
        match self {
            TradeStateMachine::SwapdRunning(SwapdRunning {
                funding_info: Some(FundingInfo::Monero(monero_funding_info)),
                auto_funded: false,
                ..
            }) => Some(monero_funding_info.clone()),
            _ => None,
        }
    }

    pub fn needs_funding_bitcoin(&self) -> Option<BitcoinFundingInfo> {
        match self {
            TradeStateMachine::SwapdRunning(SwapdRunning {
                funding_info: Some(FundingInfo::Bitcoin(bitcoin_funding_info)),
                auto_funded: false,
                ..
            }) => Some(bitcoin_funding_info.clone()),
            _ => None,
        }
    }
}

fn attempt_transition_to_make_offer(
    mut event: Event,
    runtime: &mut Runtime,
) -> Result<Option<TradeStateMachine>, Error> {
    match event.request.clone() {
        BusMsg::Ctl(Ctl::MakeOffer(ProtoPublicOffer {
            offer,
            arbitrating_addr,
            accordant_addr,
            public_addr,
            bind_addr,
            ..
<<<<<<< HEAD
        }) => {
            // start a listener on the bind_addr
            match runtime.listen(bind_addr) {
=======
        })) => {
            let node_id = runtime.services_ready().and_then(|_| {
                let (peer_secret_key, peer_public_key) = runtime.peer_keys_ready()?;
                let node_id = NodeId::from(peer_public_key);
                let address_bound = runtime.listens.iter().any(|a| a == &bind_addr);
                if !address_bound {
                    // if address not bound, bind first
                    info!(
                        "{} for incoming peer connections on {}",
                        "Starting listener".bright_blue_bold(),
                        bind_addr.bright_blue_bold()
                    );
                    runtime
                        .listen(NodeAddr::new(node_id, bind_addr), peer_secret_key)
                        .and_then(|_| {
                            runtime.listens.insert(bind_addr);
                            Ok(())
                        })?;
                } else {
                    // no need for the keys, because peerd already knows them
                    let msg = format!("Already listening on {}", &bind_addr);
                    debug!("{}", &msg);
                }
                info!(
                    "Connection daemon {} for incoming peer connections on {}",
                    "listens".bright_green_bold(),
                    bind_addr
                );
                Ok(node_id)
            });
            match node_id {
>>>>>>> 3f9cfe7f
                Err(err) => {
                    event.complete_ctl(BusMsg::Ctl(Ctl::Failure(Failure {
                        code: FailureCode::Unknown,
                        info: err.to_string(),
                    })))?;
                    Ok(None)
                }
                Ok(node_id) => {
                    let public_offer = offer.to_public_v1(node_id.public_key(), public_addr);
                    let msg = s!("Public offer registered, please share with taker.");
                    info!(
                        "{}: {:#}",
                        "Public offer registered.".bright_green_bold(),
                        public_offer.id().bright_yellow_bold()
                    );
                    event.send_ctl_service(
                        ServiceId::Database,
                        BusMsg::Ctl(Ctl::SetOfferStatus(OfferStatusPair {
                            offer: public_offer.clone(),
                            status: OfferStatus::Open,
                        })),
                    )?;
                    event.complete_rpc(BusMsg::Rpc(Rpc::MadeOffer(MadeOffer {
                        message: msg,
                        offer_info: OfferInfo {
                            offer: public_offer.to_string(),
                            details: public_offer.clone(),
                        },
                    })))?;
                    runtime.public_offers.insert(public_offer.clone());
                    Ok(Some(TradeStateMachine::MakeOffer(MakeOffer {
                        public_offer,
                        arb_addr: arbitrating_addr,
                        acc_addr: accordant_addr,
                    })))
                }
            }
        }
        req => {
            if let BusMsg::Ctl(Ctl::Hello) = req {
                trace!(
                    "BusMsg {} invalid for state start maker - invalidating.",
                    req
                );
            } else {
                warn!(
                    "BusMsg {} invalid for state start maker - invalidating.",
                    req
                );
            }
            Ok(None)
        }
    }
}

fn attempt_transition_to_take_offer(
    mut event: Event,
    runtime: &mut Runtime,
) -> Result<Option<TradeStateMachine>, Error> {
    match event.request.clone() {
        BusMsg::Ctl(Ctl::TakeOffer(PubOffer {
            public_offer,
            external_address,
            internal_address,
        })) => {
            if runtime.trade_state_machines.iter().any(|tsm| {
                if let Some(tsm_public_offer) = tsm.consumed_offer() {
                    tsm_public_offer == public_offer
                } else {
                    false
                }
            }) || runtime.public_offers.contains(&public_offer)
            {
                let msg = format!(
                    "{} already exists or was already taken, ignoring request",
                    &public_offer.to_string()
                );
                warn!("{}", msg.err());
                event.complete_ctl(BusMsg::Ctl(Ctl::Failure(Failure {
                    code: FailureCode::Unknown,
                    info: msg,
                })))?;
                return Ok(None);
            }
            let PublicOffer {
                version: _,
                offer: _,
                node_id,      // bitcoin::Pubkey
                peer_address, // InetSocketAddr
            } = public_offer;

            let peer_node_addr = internet2::addr::NodeAddr {
                id: NodeId::from(node_id.clone()), // checked above
                addr: peer_address,
            };
            // connect to the remote peer
            match runtime.connect_peer(&peer_node_addr) {
                Err(err) => {
                    event.complete_ctl(BusMsg::Ctl(Ctl::Failure(Failure {
                        code: FailureCode::Unknown,
                        info: err.to_string(),
                    })))?;
                    Ok(None)
                }
                Ok(peer_service_id) => {
                    let offer_registered = "Public offer registered".to_string();
                    info!(
                        "{}: {:#}",
                        offer_registered.bright_green_bold(),
                        &public_offer.id().bright_yellow_bold()
                    );

                    event.send_ctl_service(
                        ServiceId::Wallet,
                        BusMsg::Ctl(Ctl::TakeOffer(PubOffer {
                            public_offer: public_offer.clone(),
                            external_address: external_address.clone(),
                            internal_address,
                        })),
                    )?;
                    event.complete_rpc(BusMsg::Rpc(Rpc::TookOffer(TookOffer {
                        offerid: public_offer.id(),
                        message: offer_registered,
                    })))?;
                    runtime.public_offers.insert(public_offer.clone());
                    Ok(Some(TradeStateMachine::TakeOffer(TakeOffer {
                        public_offer,
                        arb_addr: external_address,
                        acc_addr: internal_address,
                        peerd: peer_service_id,
                    })))
                }
            }
        }
        req => {
            if let BusMsg::Ctl(Ctl::Hello) = req {
                trace!(
                    "BusMsg {} invalid for state start restore - invalidating.",
                    req
                );
            } else {
                warn!(
                    "BusMsg {} invalid for state start restore - invalidating.",
                    req
                );
            }
            Ok(None)
        }
    }
}

fn attempt_transition_to_restoring_swapd(
    mut event: Event,
    runtime: &mut Runtime,
) -> Result<Option<TradeStateMachine>, Error> {
    // check if databased and walletd are running
    match event.request.clone() {
        BusMsg::Ctl(Ctl::RestoreCheckpoint(swap_id)) => {
            if let Err(err) = runtime.services_ready() {
                event.send_ctl_service(
                    event.source.clone(),
                    BusMsg::Ctl(Ctl::Failure(Failure {
                        code: FailureCode::Unknown,
                        info: err.to_string(),
                    })),
                )?;
                return Ok(None);
            }

            // check if swapd is not running
            if event
                .send_ctl_service(ServiceId::Swap(swap_id), BusMsg::Ctl(Ctl::Hello))
                .is_ok()
            {
                event.complete_ctl(BusMsg::Ctl(Ctl::Failure(Failure {
                    code: FailureCode::Unknown,
                    info: "Cannot restore a checkpoint into a running swap.".to_string(),
                })))?;
                return Ok(None);
            }

            let CheckpointEntry {
                public_offer,
                trade_role,
                ..
            } = match runtime
                .checkpointed_pub_offers
                .iter()
                .find(|entry| entry.swap_id == swap_id)
            {
                Some(ce) => ce,
                None => {
                    event.complete_ctl(BusMsg::Ctl(Ctl::Failure(Failure {
                        code: FailureCode::Unknown,
                        info: "No checkpoint found with given swap id, aborting restore."
                            .to_string(),
                    })))?;
                    return Ok(None);
                }
            };
            let arbitrating_syncer_up = syncer_up(
                &mut runtime.spawning_services,
                &mut runtime.registered_services,
                Blockchain::Bitcoin,
                public_offer.offer.network,
                &runtime.config,
            )?;
            let accordant_syncer_up = syncer_up(
                &mut runtime.spawning_services,
                &mut runtime.registered_services,
                Blockchain::Monero,
                public_offer.offer.network,
                &runtime.config,
            )?;

            let _child = launch(
                "swapd",
                &[
                    swap_id.to_hex(),
                    public_offer.to_string(),
                    trade_role.to_string(),
                ],
            )?;

            event.complete_rpc(BusMsg::Rpc(Rpc::String(
                "Restoring checkpoint.".to_string(),
            )))?;

            Ok(Some(TradeStateMachine::RestoringSwapd(RestoringSwapd {
                public_offer: public_offer.clone(),
                swap_id,
                arbitrating_syncer_up,
                accordant_syncer_up,
                swapd_up: false,
            })))
        }
        req => {
            if let BusMsg::Ctl(Ctl::Hello) = req {
                trace!(
                    "BusMsg {} invalid for state start restore - invalidating.",
                    req
                );
            } else {
                warn!(
                    "BusMsg {} invalid for state start restore - invalidating.",
                    req
                );
            }
            Ok(None)
        }
    }
}

fn attempt_transition_to_taker_committed(
    mut event: Event,
    _runtime: &mut Runtime,
    make_offer: MakeOffer,
) -> Result<Option<TradeStateMachine>, Error> {
    let MakeOffer {
        public_offer,
        arb_addr,
        acc_addr,
    } = make_offer;
    match (event.request.clone(), event.source.clone()) {
        (
            BusMsg::Msg(Msg::TakerCommit(TakeCommit {
                public_offer: committed_public_offer,
                swap_id,
                ..
            })),
            ServiceId::Peer(..),
        ) => {
            if public_offer == committed_public_offer {
                let source = event.source.clone();
                // FIXME this should go into 1 msg over ctl to avoid race condition and 2 buses
                // usage
                let btc_addr_req =
                    BusMsg::Ctl(Ctl::BitcoinAddress(BitcoinAddress(swap_id, arb_addr)));
                event.send_msg_service(ServiceId::Wallet, btc_addr_req)?;
                let xmr_addr_req =
                    BusMsg::Ctl(Ctl::MoneroAddress(MoneroAddress(swap_id, acc_addr)));
                event.send_msg_service(ServiceId::Wallet, xmr_addr_req)?;
                info!("passing request to walletd from {}", event.source);
                event.forward_msg(ServiceId::Wallet)?;
                event.complete_ctl_service(
                    ServiceId::Database,
                    BusMsg::Ctl(Ctl::SetOfferStatus(OfferStatusPair {
                        offer: public_offer.clone(),
                        status: OfferStatus::InProgress,
                    })),
                )?;
                Ok(Some(TradeStateMachine::TakerCommit(TakerCommit {
                    peerd: source,
                    public_offer,
                })))
            } else {
                error!(
                    "Received invalid TakerCommit for offer {}.",
                    public_offer.offer.id()
                );
                Ok(Some(TradeStateMachine::MakeOffer(MakeOffer {
                    public_offer,
                    arb_addr,
                    acc_addr,
                })))
            }
        }
        (BusMsg::Ctl(Ctl::RevokeOffer(revoke_public_offer)), _) => {
            debug!("attempting to revoke {}", public_offer);
            if revoke_public_offer == public_offer {
                info!("Revoked offer {}", public_offer);
                event.complete_rpc(BusMsg::Rpc(Rpc::String(
                    "Successfully revoked offer.".to_string(),
                )))?;
                Ok(None)
            } else {
                let msg = "Cannot revoke offer, it does not exist".to_string();
                error!("{}", msg);
                event.complete_rpc(BusMsg::Rpc(Rpc::String(msg)))?;
                Ok(Some(TradeStateMachine::MakeOffer(MakeOffer {
                    public_offer,
                    arb_addr,
                    acc_addr,
                })))
            }
        }
        (req, source) => {
            if let BusMsg::Ctl(Ctl::Hello) = req {
                trace!(
                    "BusMsg {} from {} invalid for state make offer.",
                    req,
                    source
                );
            } else {
                warn!(
                    "BusMsg {} from {} invalid for state make offer.",
                    req, source
                );
            }
            Ok(Some(TradeStateMachine::MakeOffer(MakeOffer {
                public_offer,
                arb_addr,
                acc_addr,
            })))
        }
    }
}

fn attempt_transition_from_taker_commit_to_swapd_launched(
    event: Event,
    runtime: &mut Runtime,
    taker_commit: TakerCommit,
) -> Result<Option<TradeStateMachine>, Error> {
    let TakerCommit {
        peerd,
        public_offer,
    } = taker_commit;
    match event.request {
        BusMsg::Ctl(Ctl::LaunchSwap(launch_swap)) => {
            let tsm = transition_to_swapd_launched_tsm(runtime, launch_swap, peerd, public_offer)?;
            Ok(Some(tsm))
        }
        req => {
            if let BusMsg::Ctl(Ctl::Hello) = req {
                trace!("BusMsg {} from {} invalid for state Taker Commit - expected LaunchSwap request.", req, event.source);
            } else {
                warn!("BusMsg {} from {} invalid for state Taker Commit - expected LaunchSwap request.", req, event.source);
            }
            Ok(Some(TradeStateMachine::TakerCommit(TakerCommit {
                peerd,
                public_offer,
            })))
        }
    }
}

fn attempt_transition_from_take_offer_to_swapd_launched(
    event: Event,
    runtime: &mut Runtime,
    take_offer: TakeOffer,
) -> Result<Option<TradeStateMachine>, Error> {
    let TakeOffer {
        public_offer,
        arb_addr,
        acc_addr,
        peerd,
    } = take_offer;
    match event.request {
        BusMsg::Ctl(Ctl::LaunchSwap(launch_swap)) => {
            let tsm = transition_to_swapd_launched_tsm(runtime, launch_swap, peerd, public_offer)?;
            Ok(Some(tsm))
        }
        req => {
            if let BusMsg::Ctl(Ctl::Hello) = req {
                trace!(
                    "BusMsg {} from {} invalid for state Take Offer - expected LaunchSwap request.",
                    req,
                    event.source
                );
            } else {
                warn!(
                    "BusMsg {} from {} invalid for state Take Offer - expected LaunchSwap request.",
                    req, event.source
                );
            }
            Ok(Some(TradeStateMachine::TakeOffer(TakeOffer {
                public_offer,
                arb_addr,
                acc_addr,
                peerd,
            })))
        }
    }
}

fn transition_to_swapd_launched_tsm(
    runtime: &mut Runtime,
    launch_swap: LaunchSwap,
    peerd: ServiceId,
    public_offer: PublicOffer,
) -> Result<TradeStateMachine, Error> {
    let LaunchSwap {
        remote_commit,
        local_params,
        funding_address,
        local_trade_role,
        swap_id,
        ..
    } = launch_swap;
    let network = public_offer.offer.network;
    let arbitrating_syncer_up = syncer_up(
        &mut runtime.spawning_services,
        &mut runtime.registered_services,
        Blockchain::Bitcoin,
        network,
        &runtime.config,
    )?;
    let accordant_syncer_up = syncer_up(
        &mut runtime.spawning_services,
        &mut runtime.registered_services,
        Blockchain::Monero,
        network,
        &runtime.config,
    )?;
    trace!(
        "launching swapd with swap_id: {}",
        swap_id.bright_yellow_bold()
    );

    runtime.stats.incr_initiated();
    launch_swapd(local_trade_role, public_offer.clone(), swap_id)?;

    Ok(TradeStateMachine::SwapdLaunched(SwapdLaunched {
        peerd: peerd.clone(),
        swap_id,
        public_offer: public_offer.clone(),
        arbitrating_syncer_up,
        accordant_syncer_up,
        swapd_up: false,
        init_swap: InitSwap {
            peerd: peerd.clone(),
            report_to: Some(runtime.identity()),
            local_params,
            swap_id,
            remote_commit,
            funding_address,
        },
        local_trade_role,
    }))
}

fn attempt_transition_from_swapd_launched_to_swapd_running(
    event: Event,
    runtime: &mut Runtime,
    swapd_launched: SwapdLaunched,
) -> Result<Option<TradeStateMachine>, Error> {
    let SwapdLaunched {
        peerd,
        public_offer,
        swap_id,
        mut arbitrating_syncer_up,
        mut accordant_syncer_up,
        mut swapd_up,
        init_swap,
        local_trade_role,
    } = swapd_launched;
    match (event.request.clone(), event.source.clone()) {
        (BusMsg::Ctl(Ctl::Hello), source)
            if ServiceId::Syncer(Blockchain::Monero, public_offer.offer.network) == source =>
        {
            accordant_syncer_up = Some(source);
        }
        (BusMsg::Ctl(Ctl::Hello), source) if ServiceId::Swap(swap_id) == source => {
            swapd_up = true;
        }
        (BusMsg::Ctl(Ctl::Hello), source)
            if ServiceId::Syncer(Blockchain::Bitcoin, public_offer.offer.network) == source =>
        {
            arbitrating_syncer_up = Some(source);
        }
        (Request::Hello, ServiceId::Peer(..)) => {}
        _ => {
            trace!("BusMsg {} invalid for state swapd launched", event.request);
        }
    }
    let peerd_up = runtime.registered_services.contains(&peerd);

    if let (Some(accordant_syncer), Some(arbitrating_syncer), true, true) = (
        accordant_syncer_up.clone(),
        arbitrating_syncer_up.clone(),
        swapd_up,
        peerd_up,
    ) {
        // Tell swapd swap options and link it with the
        // connection daemon
        debug!(
            "Swapd {} is known: we spawned it to create a swap. \
                 BusMsging swapd to be the {} of this swap",
            swap_id, local_trade_role,
        );
        let init_swap_req = match local_trade_role {
            TradeRole::Maker => BusMsg::Ctl(Ctl::MakeSwap(init_swap)),
            TradeRole::Taker => BusMsg::Ctl(Ctl::TakeSwap(init_swap)),
        };
        event.complete_ctl_service(ServiceId::Swap(swap_id), init_swap_req)?;
        Ok(Some(TradeStateMachine::SwapdRunning(SwapdRunning {
            peerd,
            swap_id,
            accordant_syncer,
            arbitrating_syncer,
            public_offer,
            connected: true,
            funding_info: None,
            auto_funded: false,
        })))
    } else {
        Ok(Some(TradeStateMachine::SwapdLaunched(SwapdLaunched {
            swap_id,
            public_offer,
            peerd,
            arbitrating_syncer_up,
            accordant_syncer_up,
            swapd_up,
            init_swap,
            local_trade_role,
        })))
    }
}

fn attempt_transition_from_restoring_swapd_to_swapd_running(
    event: Event,
    runtime: &mut Runtime,
    restoring_swapd: RestoringSwapd,
) -> Result<Option<TradeStateMachine>, Error> {
    let RestoringSwapd {
        public_offer,
        swap_id,
        mut arbitrating_syncer_up,
        mut accordant_syncer_up,
        mut swapd_up,
    } = restoring_swapd;
    match (event.request.clone(), event.source.clone()) {
        (BusMsg::Ctl(Ctl::Hello), source)
            if ServiceId::Syncer(Blockchain::Monero, public_offer.offer.network) == source =>
        {
            accordant_syncer_up = Some(source);
        }
        (BusMsg::Ctl(Ctl::Hello), source) if ServiceId::Swap(swap_id) == source => {
            swapd_up = true;
        }
        (BusMsg::Ctl(Ctl::Hello), source)
            if ServiceId::Syncer(Blockchain::Bitcoin, public_offer.offer.network) == source =>
        {
            arbitrating_syncer_up = Some(source);
        }
        _ => {}
    }
    if let (Some(accordant_syncer), Some(arbitrating_syncer), true) = (
        accordant_syncer_up.clone(),
        arbitrating_syncer_up.clone(),
        swapd_up,
    ) {
        info!("Restoring swap {}", swap_id.bright_blue_italic());
        runtime.stats.incr_initiated();
        event.complete_ctl_service(
            ServiceId::Database,
            BusMsg::Ctl(Ctl::RestoreCheckpoint(swap_id)),
        )?;

        Ok(Some(TradeStateMachine::SwapdRunning(SwapdRunning {
            peerd: ServiceId::Loopback, // TODO: Move this from the dummy value to the actual peerd once we handle reconnect
            swap_id,
            accordant_syncer,
            arbitrating_syncer,
            public_offer,
            connected: true,
            auto_funded: false,
            funding_info: None,
        })))
    } else {
        Ok(Some(TradeStateMachine::RestoringSwapd(RestoringSwapd {
            public_offer,
            swap_id,
            arbitrating_syncer_up,
            accordant_syncer_up,
            swapd_up,
        })))
    }
}

fn attempt_transition_to_end(
    mut event: Event,
    runtime: &mut Runtime,
    swapd_running: SwapdRunning,
) -> Result<Option<TradeStateMachine>, Error> {
    let SwapdRunning {
        peerd,
        public_offer,
        swap_id,
        connected,
        arbitrating_syncer,
        accordant_syncer,
        funding_info,
        auto_funded,
    } = swapd_running;
    match (event.request.clone(), event.source.clone()) {
        (BusMsg::Ctl(Ctl::Hello), source) if source == peerd => {
            let swap_service_id = ServiceId::Swap(swap_id);
            debug!("Letting {} know of peer reconnection.", swap_service_id);
            event.complete_ctl_service(
                swap_service_id,
                BusMsg::Ctl(Ctl::PeerdReconnected(source)),
            )?;
            Ok(Some(TradeStateMachine::SwapdRunning(SwapdRunning {
                peerd,
                public_offer,
                swap_id,
                connected: true,
                arbitrating_syncer,
                accordant_syncer,
                funding_info,
                auto_funded,
            })))
        }

        (BusMsg::Ctl(Ctl::FundingInfo(info)), _) => match info {
            FundingInfo::Bitcoin(BitcoinFundingInfo {
                swap_id,
                ref address,
                amount,
            }) => {
                runtime
                    .stats
                    .incr_awaiting_funding(&Blockchain::Bitcoin, swap_id);
                let network = address.network.into();
                if let Some(auto_fund_config) = runtime.config.get_auto_funding_config(network) {
                    info!(
                        "{} | Attempting to auto-fund Bitcoin",
                        swap_id.bright_blue_italic()
                    );
                    debug!(
                        "{} | Auto funding config: {:#?}",
                        swap_id.bright_blue_italic(),
                        auto_fund_config
                    );

                    use bitcoincore_rpc::{Auth, Client, Error, RpcApi};
                    use std::path::PathBuf;

                    let host = auto_fund_config.bitcoin_rpc;
                    let bitcoin_rpc = match auto_fund_config.bitcoin_cookie_path {
                            Some(cookie) => {
                                let path = PathBuf::from_str(&shellexpand::tilde(&cookie)).unwrap();
                                debug!("{} | bitcoin-rpc connecting with cookie auth",
                                       swap_id.bright_blue_italic());
                                Client::new(&host, Auth::CookieFile(path))
                            }
                            None => {
                                match (auto_fund_config.bitcoin_rpc_user, auto_fund_config.bitcoin_rpc_pass) {
                                    (Some(rpc_user), Some(rpc_pass)) => {
                                        debug!("{} | bitcoin-rpc connecting with userpass auth",
                                               swap_id.bright_blue_italic());
                                        Client::new(&host, Auth::UserPass(rpc_user, rpc_pass))
                                    }
                                    _ => {
                                        error!(
                                            "{} | Couldn't instantiate Bitcoin RPC - provide either `bitcoin_cookie_path` or `bitcoin_rpc_user` AND `bitcoin_rpc_pass` configuration parameters",
                                            swap_id.bright_blue_italic()
                                        );

                                        Err(Error::InvalidCookieFile)}
                                }
                            }
                        }.unwrap();

                    match bitcoin_rpc
                        .send_to_address(&address, amount, None, None, None, None, None, None)
                    {
                        Ok(txid) => {
                            info!(
                                "{} | Auto-funded Bitcoin with txid: {}",
                                swap_id.bright_blue_italic(),
                                txid
                            );
                            Ok(Some(TradeStateMachine::SwapdRunning(SwapdRunning {
                                peerd,
                                public_offer,
                                swap_id,
                                connected: true,
                                arbitrating_syncer,
                                accordant_syncer,
                                funding_info: Some(info),
                                auto_funded: true,
                            })))
                        }
                        Err(err) => {
                            warn!("{}", err);
                            error!(
                                    "{} | Auto-funding Bitcoin transaction failed, pushing to cli, use `swap-cli needs-funding Bitcoin` to retrieve address and amount",
                                    swap_id.bright_blue_italic()
                                );
                            Ok(Some(TradeStateMachine::SwapdRunning(SwapdRunning {
                                peerd,
                                public_offer,
                                swap_id,
                                connected: true,
                                arbitrating_syncer,
                                accordant_syncer,
                                funding_info: Some(info),
                                auto_funded: false,
                            })))
                        }
                    }
                } else {
                    Ok(Some(TradeStateMachine::SwapdRunning(SwapdRunning {
                        peerd,
                        public_offer,
                        swap_id,
                        connected: true,
                        arbitrating_syncer,
                        accordant_syncer,
                        funding_info: Some(info.clone()),
                        auto_funded: false,
                    })))
                }
            }
            FundingInfo::Monero(MoneroFundingInfo {
                swap_id,
                address,
                amount,
            }) => {
                runtime
                    .stats
                    .incr_awaiting_funding(&Blockchain::Monero, swap_id);
                let network = address.network.into();
                if let Some(auto_fund_config) = runtime.config.get_auto_funding_config(network) {
                    info!(
                        "{} | Attempting to auto-fund Monero",
                        swap_id.bright_blue_italic()
                    );
                    debug!(
                        "{} | Auto funding config: {:#?}",
                        swap_id.bright_blue_italic(),
                        auto_fund_config
                    );
                    use tokio::runtime::Builder;
                    let rt = Builder::new_multi_thread()
                        .worker_threads(1)
                        .enable_all()
                        .build()
                        .unwrap();
                    rt.block_on(async {
                        let host = auto_fund_config.monero_rpc_wallet;
                        let wallet_client =
                            monero_rpc::RpcClient::new(host);
                        let wallet = wallet_client.wallet();
                        let options = monero_rpc::TransferOptions::default();

                        let mut auto_funded = false;
                        for retries in (0..10).rev() {
                            match wallet
                                .transfer(
                                    [(address, amount)].iter().cloned().collect(),
                                    monero_rpc::TransferPriority::Default,
                                    options.clone(),
                                )
                                .await
                            {
                                Ok(tx) => {
                                    info!(
                                        "{} | Auto-funded Monero with txid: {}",
                                        &swap_id.bright_blue_italic(),
                                        tx.tx_hash.to_string()
                                    );
                                    auto_funded = true;
                                    break;
                                }
                                Err(err) => {
                                    if (err.to_string().contains("not enough") && err.to_string().contains("money")) || retries == 0 {
                                        warn!("{}", err);
                                        error!("{} | Auto-funding Monero transaction failed, pushing to cli, use `swap-cli needs-funding Monero` to retrieve address and amount", &swap_id.bright_blue_italic());
                                        break;
                                    } else {
                                        warn!("{} | Auto-funding Monero transaction failed with {}, retrying, {} retries left", &swap_id.bright_blue_italic(), err, retries);
                                    }
                                }
                            }
                        }
                        Ok(Some(TradeStateMachine::SwapdRunning(SwapdRunning {
                             peerd,
                             public_offer,
                             swap_id,
                             connected: true,
                             arbitrating_syncer,
                             accordant_syncer,
                             funding_info: Some(info),
                             auto_funded,
                         })))
                    })
                } else {
                    Ok(Some(TradeStateMachine::SwapdRunning(SwapdRunning {
                        peerd,
                        public_offer,
                        swap_id,
                        connected: true,
                        arbitrating_syncer,
                        accordant_syncer,
                        funding_info: Some(info),
                        auto_funded: false,
                    })))
                }
            }
        },

        (BusMsg::Ctl(Ctl::FundingCompleted(blockchain)), _) => {
            runtime.stats.incr_funded(&blockchain, &swap_id);
            info!(
                "{} | Your {} funding completed",
                swap_id.bright_blue_italic(),
                blockchain.bright_green_bold()
            );
            Ok(Some(TradeStateMachine::SwapdRunning(SwapdRunning {
                peerd,
                public_offer,
                swap_id,
                connected: true,
                arbitrating_syncer,
                accordant_syncer,
                funding_info: None,
                auto_funded,
            })))
        }

        (BusMsg::Ctl(Ctl::FundingCanceled(blockchain)), _) => {
            runtime.stats.incr_funding_canceled(&blockchain, &swap_id);
            info!(
                "{} | Your {} funding was canceled.",
                swap_id.bright_blue_italic(),
                blockchain.bright_green_bold()
            );
            Ok(Some(TradeStateMachine::SwapdRunning(SwapdRunning {
                peerd,
                public_offer,
                swap_id,
                connected: true,
                arbitrating_syncer,
                accordant_syncer,
                funding_info: None,
                auto_funded,
            })))
        }

        (BusMsg::Ctl(Ctl::PeerdUnreachable(ServiceId::Peer(addr))), source)
            if ServiceId::Swap(swap_id) == source =>
        {
            if runtime.registered_services.contains(&ServiceId::Peer(addr)) {
                warn!(
                    "Peerd {} was reported to be unreachable, attempting to
                    terminate to kick-off re-connect procedure, if we are
                    taker and the swap is still running.",
                    addr
                );
                event.complete_ctl_service(ServiceId::Peer(addr), BusMsg::Ctl(Ctl::Terminate))?;
            }
            Ok(Some(TradeStateMachine::SwapdRunning(SwapdRunning {
                peerd,
                public_offer,
                swap_id,
                connected: false,
                arbitrating_syncer,
                accordant_syncer,
                funding_info,
                auto_funded,
            })))
        }

        (BusMsg::Ctl(Ctl::SwapOutcome(outcome)), source) if ServiceId::Swap(swap_id) == source => {
            event.send_ctl_service(
                ServiceId::Database,
                BusMsg::Ctl(Ctl::SetOfferStatus(OfferStatusPair {
                    offer: public_offer,
                    status: OfferStatus::Ended(outcome.clone()),
                })),
            )?;
            runtime.clean_up_after_swap(&swap_id, event.endpoints)?;
            runtime.stats.incr_outcome(&outcome);
            match outcome {
                Outcome::Buy => {
                    debug!("Success on swap {}", swap_id);
                }
                Outcome::Refund => {
                    warn!("Refund on swap {}", swap_id);
                }
                Outcome::Punish => {
                    warn!("Punish on swap {}", swap_id);
                }
                Outcome::Abort => {
                    warn!("Aborted swap {}", swap_id);
                }
            }
            runtime.stats.success_rate();
            Ok(None)
        }

        (req, source) => {
            if let BusMsg::Ctl(Ctl::Hello) = req {
                trace!(
                    "BusMsg {} from {} invalid for state swapd running.",
                    req,
                    source
                );
            } else {
                warn!(
                    "BusMsg {} from {} invalid for state Swapd Running.",
                    req, source
                );
            }
            Ok(Some(TradeStateMachine::SwapdRunning(SwapdRunning {
                peerd,
                public_offer,
                swap_id,
                connected,
                arbitrating_syncer,
                accordant_syncer,
                funding_info,
                auto_funded,
            })))
        }
    }
}<|MERGE_RESOLUTION|>--- conflicted
+++ resolved
@@ -302,43 +302,9 @@
             public_addr,
             bind_addr,
             ..
-<<<<<<< HEAD
-        }) => {
+        })) => {
             // start a listener on the bind_addr
             match runtime.listen(bind_addr) {
-=======
-        })) => {
-            let node_id = runtime.services_ready().and_then(|_| {
-                let (peer_secret_key, peer_public_key) = runtime.peer_keys_ready()?;
-                let node_id = NodeId::from(peer_public_key);
-                let address_bound = runtime.listens.iter().any(|a| a == &bind_addr);
-                if !address_bound {
-                    // if address not bound, bind first
-                    info!(
-                        "{} for incoming peer connections on {}",
-                        "Starting listener".bright_blue_bold(),
-                        bind_addr.bright_blue_bold()
-                    );
-                    runtime
-                        .listen(NodeAddr::new(node_id, bind_addr), peer_secret_key)
-                        .and_then(|_| {
-                            runtime.listens.insert(bind_addr);
-                            Ok(())
-                        })?;
-                } else {
-                    // no need for the keys, because peerd already knows them
-                    let msg = format!("Already listening on {}", &bind_addr);
-                    debug!("{}", &msg);
-                }
-                info!(
-                    "Connection daemon {} for incoming peer connections on {}",
-                    "listens".bright_green_bold(),
-                    bind_addr
-                );
-                Ok(node_id)
-            });
-            match node_id {
->>>>>>> 3f9cfe7f
                 Err(err) => {
                     event.complete_ctl(BusMsg::Ctl(Ctl::Failure(Failure {
                         code: FailureCode::Unknown,
@@ -839,7 +805,7 @@
         {
             arbitrating_syncer_up = Some(source);
         }
-        (Request::Hello, ServiceId::Peer(..)) => {}
+        (BusMsg::Ctl(Ctl::Hello), ServiceId::Peer(..)) => {}
         _ => {
             trace!("BusMsg {} invalid for state swapd launched", event.request);
         }
