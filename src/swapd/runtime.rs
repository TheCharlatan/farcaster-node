--- conflicted
+++ resolved
@@ -421,15 +421,8 @@
                     .watch_height(endpoints, Blockchain::Monero)?;
 
                 self.log_trace("Watching transactions");
-<<<<<<< HEAD
                 for (tx_label, txid) in txids.drain(..) {
-                    let task = self
-                        .syncer_state
-                        .watch_tx_btc(txid.clone(), tx_label.clone());
-=======
-                for (tx_label, txid) in txids.iter() {
-                    let task = self.syncer_state.watch_tx_btc(*txid, *tx_label);
->>>>>>> 43e8d78a
+                    let task = self.syncer_state.watch_tx_btc(txid, tx_label);
                     endpoints.send_to(
                         ServiceBus::Sync,
                         self.identity(),
