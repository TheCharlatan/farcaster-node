--- conflicted
+++ resolved
@@ -21,12 +21,8 @@
 use crate::databased::checkpoint_send;
 use crate::service::Endpoints;
 use crate::syncerd::bitcoin_syncer::p2wpkh_signed_tx_fee;
-<<<<<<< HEAD
 use crate::syncerd::types::{AddressTransaction, Boolean, Event, Task, TransactionConfirmations};
-use crate::syncerd::{FeeEstimation, FeeEstimations};
-=======
 use crate::syncerd::{FeeEstimation, FeeEstimations, SweepAddressAddendum};
->>>>>>> 9551481e
 use crate::{
     bus::ctl::{
         BitcoinFundingInfo, Checkpoint, CheckpointState, Ctl, FundingInfo, InitSwap,
@@ -875,56 +871,8 @@
                 );
                 std::process::exit(0);
             }
-<<<<<<< HEAD
-            Request::Ctl(Ctl::SweepMoneroAddress(SweepMoneroAddress {
-                source_view_key,
-                source_spend_key,
-                destination_address,
-                minimum_balance,
-                ..
-            })) if source == ServiceId::Wallet => {
-                let from_height = None; // will be set when sending out the request
-                let task = self.syncer_state.sweep_xmr(
-                    source_view_key,
-                    source_spend_key,
-                    destination_address,
-                    from_height,
-                    minimum_balance,
-                    true,
-                );
-                let acc_confs_needs =
-                    self.temporal_safety.sweep_monero_thr - self.temporal_safety.xmr_finality_thr;
-                let sweep_block =
-                    self.syncer_state.height(Blockchain::Monero) + acc_confs_needs as u64;
-                info!(
-                    "{} | Tx {} needs {}, and has {} {}",
-                    self.swap_id.bright_blue_italic(),
-                    TxLabel::AccLock.bright_white_bold(),
-                    "10 confirmations".bright_green_bold(),
-                    (10 - acc_confs_needs).bright_green_bold(),
-                    "confirmations".bright_green_bold(),
-                );
-                info!(
-                    "{} | {} reaches your address {} around block {}",
-                    self.swap_id.bright_blue_italic(),
-                    Blockchain::Monero.bright_white_bold(),
-                    destination_address.bright_yellow_bold(),
-                    sweep_block.bright_blue_bold(),
-                );
-                warn!(
-                    "Peerd might crash, just ignore it, counterparty closed\
-                       connection but you don't need it anymore!"
-                );
-                let request = Request::Sync(SyncMsg::Task(task));
-                let dest = self.syncer_state.monero_syncer();
-                let pending_request =
-                    PendingRequest::new(self.identity(), dest.clone(), ServiceBus::Sync, request);
-                self.pending_requests.defer_request(dest, pending_request);
-            }
+
             Request::Ctl(Ctl::TakeSwap(InitSwap {
-=======
-            Request::TakeSwap(InitSwap {
->>>>>>> 9551481e
                 peerd,
                 report_to,
                 local_params,
@@ -974,6 +922,7 @@
                 self.send_peer(endpoints, Msg::TakerCommit(take_swap))?;
                 self.state_update(endpoints, next_state)?;
             }
+
             Request::Msg(Msg::Reveal(Reveal::Proof(proof)))
                 if self.state.commit() && self.state.remote_commit().is_some() =>
             {
@@ -1217,22 +1166,56 @@
                 }
             }
 
-            Request::Ctl(Ctl::SweepBitcoinAddress(sweep_bitcoin_address)) => {
-                info!(
-                    "{} | Sweeping source (funding) address: {} to destination address: {}",
-                    self.swap_id,
-                    sweep_bitcoin_address.source_address,
-                    sweep_bitcoin_address.destination_address
-                );
-
-                let task = self.syncer_state.sweep_btc(sweep_bitcoin_address, false);
-                endpoints.send_to(
-                    ServiceBus::Sync,
-                    self.identity(),
-                    self.syncer_state.bitcoin_syncer(),
-                    Request::Sync(SyncMsg::Task(task)),
-                )?;
-            }
+            Request::Ctl(Ctl::SweepAddress(sweep_address)) => match sweep_address {
+                SweepAddressAddendum::Bitcoin(sweep_btc) => {
+                    info!(
+                        "{} | Sweeping source (funding) address: {} to destination address: {}",
+                        self.swap_id, sweep_btc.source_address, sweep_btc.destination_address
+                    );
+                    let task = self.syncer_state.sweep_btc(sweep_btc.clone(), false);
+                    endpoints.send_to(
+                        ServiceBus::Sync,
+                        self.identity(),
+                        self.syncer_state.bitcoin_syncer(),
+                        Request::Sync(SyncMsg::Task(task)),
+                    )?;
+                }
+                SweepAddressAddendum::Monero(sweep_xmr) => {
+                    let task = self.syncer_state.sweep_xmr(sweep_xmr.clone(), false);
+                    let acc_confs_needs = self.temporal_safety.sweep_monero_thr
+                        - self.temporal_safety.xmr_finality_thr;
+                    let sweep_block =
+                        self.syncer_state.height(Blockchain::Monero) + acc_confs_needs as u64;
+                    info!(
+                        "{} | Tx {} needs {}, and has {} {}",
+                        self.swap_id.bright_blue_italic(),
+                        TxLabel::AccLock.bright_white_bold(),
+                        "10 confirmations".bright_green_bold(),
+                        (10 - acc_confs_needs).bright_green_bold(),
+                        "confirmations".bright_green_bold(),
+                    );
+                    info!(
+                        "{} | {} reaches your address {} around block {}",
+                        self.swap_id.bright_blue_italic(),
+                        Blockchain::Monero.bright_white_bold(),
+                        sweep_xmr.destination_address.bright_yellow_bold(),
+                        sweep_block.bright_blue_bold(),
+                    );
+                    warn!(
+                        "Peerd might crash, just ignore it, counterparty closed\
+                               connection but you don't need it anymore!"
+                    );
+                    let request = Request::Sync(SyncMsg::Task(task));
+                    let dest = self.syncer_state.monero_syncer();
+                    let pending_request = PendingRequest::new(
+                        self.identity(),
+                        dest.clone(),
+                        ServiceBus::Sync,
+                        request,
+                    );
+                    self.pending_requests.defer_request(dest, pending_request);
+                }
+            },
 
             Request::Msg(Msg::RefundProcedureSignatures(refund_proc_sigs))
                 if self.state.reveal()
@@ -1513,6 +1496,7 @@
                 return Err(Error::NotSupported(ServiceBus::Ctl, request.get_type()));
             }
         }
+
         Ok(())
     }
 
@@ -1998,7 +1982,6 @@
                         }
                     }
 
-<<<<<<< HEAD
                     Event::TransactionRetrieved(TransactionRetrieved { id, tx: None })
                         if self.syncer_state.tasks.retrieving_txs.contains_key(id) =>
                     {
@@ -2039,58 +2022,6 @@
                                 self.syncer_state.cancel_tx_confs = Some(request.clone());
                                 self.state.sup_cancel_seen();
                             }
-=======
-            Request::SweepAddress(sweep_address) => match sweep_address {
-                SweepAddressAddendum::Bitcoin(sweep_btc) => {
-                    info!(
-                        "{} | Sweeping source (funding) address: {} to destination address: {}",
-                        self.swap_id, sweep_btc.source_address, sweep_btc.destination_address
-                    );
-                    let task = self.syncer_state.sweep_btc(sweep_btc.clone(), false);
-                    endpoints.send_to(
-                        ServiceBus::Ctl,
-                        self.identity(),
-                        self.syncer_state.bitcoin_syncer(),
-                        Request::SyncerTask(task),
-                    )?;
-                }
-                SweepAddressAddendum::Monero(sweep_xmr) => {
-                    let task = self.syncer_state.sweep_xmr(sweep_xmr.clone(), false);
-                    let acc_confs_needs = self.temporal_safety.sweep_monero_thr
-                        - self.temporal_safety.xmr_finality_thr;
-                    let sweep_block =
-                        self.syncer_state.height(Blockchain::Monero) + acc_confs_needs as u64;
-                    info!(
-                        "{} | Tx {} needs {}, and has {} {}",
-                        self.swap_id.bright_blue_italic(),
-                        TxLabel::AccLock.bright_white_bold(),
-                        "10 confirmations".bright_green_bold(),
-                        (10 - acc_confs_needs).bright_green_bold(),
-                        "confirmations".bright_green_bold(),
-                    );
-                    info!(
-                        "{} | {} reaches your address {} around block {}",
-                        self.swap_id.bright_blue_italic(),
-                        Blockchain::Monero.bright_white_bold(),
-                        sweep_xmr.destination_address.bright_yellow_bold(),
-                        sweep_block.bright_blue_bold(),
-                    );
-                    warn!(
-                        "Peerd might crash, just ignore it, counterparty closed\
-                               connection but you don't need it anymore!"
-                    );
-                    let request = Request::SyncerTask(task);
-                    let dest = self.syncer_state.monero_syncer();
-                    let pending_request = PendingRequest::new(
-                        self.identity(),
-                        dest.clone(),
-                        ServiceBus::Ctl,
-                        request,
-                    );
-                    self.pending_requests.defer_request(dest, pending_request);
-                }
-            },
->>>>>>> 9551481e
 
                             _ => {}
                         }
