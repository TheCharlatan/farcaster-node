// LNP Node: node running lightning network protocol and generalized lightning
// channels.
// Written in 2020 by
//     Dr. Maxim Orlovsky <orlovsky@pandoracore.com>
//
// To the extent possible under law, the author(s) have dedicated all
// copyright and related and neighboring rights to this software to

// the public domain worldwide. This software is distributed without
// any warranty.
//
// You should have received a copy of the MIT License
// along with this software.
// If not, see <https://opensource.org/licenses/MIT>.

use super::{
    swap_state::{AliceState, BobState, State, SwapCheckpointType},
    syncer_client::{log_tx_received, log_tx_seen, SyncerState, SyncerTasks},
    temporal_safety::TemporalSafety,
};
use crate::databased::checkpoint_send;
use crate::service::Endpoints;
use crate::syncerd::bitcoin_syncer::p2wpkh_signed_tx_fee;
use crate::syncerd::types::{AddressTransaction, Boolean, Event, Task, TransactionConfirmations};
use crate::syncerd::{FeeEstimation, FeeEstimations, SweepAddressAddendum};
use crate::{
    bus::ctl::{
        BitcoinFundingInfo, Checkpoint, CheckpointState, Ctl, FundingInfo, InitSwap,
        MoneroFundingInfo, Outcome, Params, Tx,
    },
    bus::msg::{Commit, Msg, Reveal, TakeCommit},
    bus::rpc::{Rpc, SwapInfo},
    bus::sync::SyncMsg,
    bus::{BusMsg, Failure, FailureCode, ServiceBus},
    syncerd::{
        Abort, HeightChanged, SweepSuccess, TaskTarget, TransactionRetrieved, XmrAddressAddendum,
    },
};
use crate::{CtlServer, Error, LogStyle, Service, ServiceConfig, ServiceId};

use std::collections::HashMap;
use std::{
    io::Cursor,
    time::{Duration, SystemTime},
};

use bitcoin::util::psbt::serialize::Deserialize;
use bitcoin::Txid;
use farcaster_core::{
    blockchain::Blockchain,
    crypto::{CommitmentEngine, SharedKeyId},
    monero::SHARED_VIEW_KEY_ID,
    role::{SwapRole, TradeRole},
    swap::btcxmr::{message::CoreArbitratingSetup, Offer, Parameters, PublicOffer},
    swap::SwapId,
    transaction::TxLabel,
};
use internet2::{addr::NodeAddr, CreateUnmarshaller, TypedEnum, Unmarshall, Unmarshaller};
use microservices::esb::{self, Handler};
use strict_encoding::{StrictDecode, StrictEncode};

pub fn run(
    config: ServiceConfig,
    swap_id: SwapId,
    public_offer: PublicOffer,
    local_trade_role: TradeRole,
) -> Result<(), Error> {
    let Offer {
        cancel_timelock,
        punish_timelock,
        maker_role, // SwapRole of maker (Alice or Bob)
        network,
        accordant_amount: monero_amount,
        arbitrating_amount: bitcoin_amount,
        ..
    } = public_offer.offer;
    // alice or bob
    let local_swap_role = match local_trade_role {
        TradeRole::Maker => maker_role,
        TradeRole::Taker => maker_role.other(),
    };

    let init_state = match local_swap_role {
        SwapRole::Alice => State::Alice(AliceState::StartA { local_trade_role }),
        SwapRole::Bob => State::Bob(BobState::StartB { local_trade_role }),
    };
    let sweep_monero_thr = 10;
    info!(
        "{}: {}",
        "Starting swap".to_string().bright_green_bold(),
        format!("{:#x}", swap_id).addr()
    );
    info!(
        "{} | Initial state: {}",
        swap_id.bright_blue_italic(),
        init_state.bright_white_bold()
    );

    let temporal_safety = TemporalSafety {
        cancel_timelock: cancel_timelock.as_u32(),
        punish_timelock: punish_timelock.as_u32(),
        btc_finality_thr: 1,
        race_thr: 3,
        xmr_finality_thr: 1,
        sweep_monero_thr,
    };

    temporal_safety.valid_params()?;
    let tasks = SyncerTasks {
        counter: 0,
        watched_addrs: none!(),
        watched_txs: none!(),
        retrieving_txs: none!(),
        sweeping_addr: none!(),
        broadcasting_txs: none!(),
        txids: none!(),
        final_txs: none!(),
        tasks: none!(),
    };
    let syncer_state = SyncerState {
        swap_id,
        tasks,
        monero_height: 0,
        bitcoin_height: 0,
        confirmation_bound: 50000,
        lock_tx_confs: None,
        cancel_tx_confs: None,
        network,
        bitcoin_syncer: ServiceId::Syncer(Blockchain::Bitcoin, network),
        monero_syncer: ServiceId::Syncer(Blockchain::Monero, network),
        monero_amount,
        bitcoin_amount,
        awaiting_funding: false,
        xmr_addr_addendum: None,
        btc_fee_estimate_sat_per_kvb: None,
    };

    let runtime = Runtime {
        swap_id,
        identity: ServiceId::Swap(swap_id),
        peer_service: ServiceId::Loopback,
        state: init_state,
        maker_peer: None,
        started: SystemTime::now(),
        syncer_state,
        temporal_safety,
        enquirer: None,
        pending_requests: none!(),
        pending_peer_request: none!(),
        txs: none!(),
        public_offer,
    };
    let broker = false;
    Service::run(config, runtime, broker)
}

// FIXME: State enum should carry over the data that is accumulated over time,
// and corresponding lines should be removed from Runtime
pub struct Runtime {
    swap_id: SwapId,
    identity: ServiceId,
    peer_service: ServiceId,
    state: State,
    maker_peer: Option<NodeAddr>,
    started: SystemTime,
    enquirer: Option<ServiceId>,
    syncer_state: SyncerState,
    temporal_safety: TemporalSafety,
    pending_requests: PendingRequests,
    pending_peer_request: Vec<Msg>, // Peer requests that failed and are waiting for reconnection
    txs: HashMap<TxLabel, bitcoin::Transaction>,
    public_offer: PublicOffer,
}

// FIXME Something more meaningful than ServiceId to index
type PendingRequests = HashMap<ServiceId, Vec<PendingRequest>>;

impl PendingRequestsT for PendingRequests {
    fn defer_request(&mut self, key: ServiceId, pending_req: PendingRequest) {
        let pending_reqs = self.entry(key).or_insert(vec![]);
        pending_reqs.push(pending_req);
    }
    fn continue_deferred_requests(
        runtime: &mut Runtime,
        endpoints: &mut Endpoints,
        key: ServiceId,
        predicate: fn(&PendingRequest) -> bool,
    ) -> bool {
        let success = if let Some(pending_reqs) = runtime.pending_requests.remove(&key) {
            let len0 = pending_reqs.len();
            let remaining_pending_reqs: Vec<_> =
                pending_reqs
                    .into_iter()
                    .filter_map(|r| {
                        if predicate(&r) {
                            if let Ok(_) = match (&r.bus_id, &r.request) {
                                (ServiceBus::Ctl, _) if &r.dest == &runtime.identity => runtime
                                    .handle_ctl(endpoints, r.source.clone(), r.request.clone()),
                                (ServiceBus::Msg, _) if &r.dest == &runtime.identity => runtime
                                    .handle_msg(endpoints, r.source.clone(), r.request.clone()),
                                (ServiceBus::Sync, BusMsg::Sync(sync))
                                    if &r.dest == &runtime.identity =>
                                {
                                    runtime.handle_sync(endpoints, r.source.clone(), sync.clone())
                                }
                                (_, _) => endpoints
                                    .send_to(
                                        r.bus_id.clone(),
                                        r.source.clone(),
                                        r.dest.clone(),
                                        r.request.clone(),
                                    )
                                    .map_err(Into::into),
                            } {
                                None
                            } else {
                                Some(r)
                            }
                        } else {
                            Some(r)
                        }
                    })
                    .collect();
            let len1 = remaining_pending_reqs.len();
            runtime.pending_requests.insert(key, remaining_pending_reqs);
            if len0 - len1 > 1 {
                error!("consumed more than one request with this predicate")
            }
            len0 > len1
        } else {
            error!("no request consumed with this predicate");
            false
        };
        success
    }
}

trait PendingRequestsT {
    fn defer_request(&mut self, key: ServiceId, pending_req: PendingRequest);
    fn continue_deferred_requests(
        runtime: &mut Runtime, // needed for recursion
        endpoints: &mut Endpoints,
        key: ServiceId,
        predicate: fn(&PendingRequest) -> bool,
    ) -> bool;
}

#[derive(Debug, Clone)]
pub struct PendingRequest {
    source: ServiceId,
    dest: ServiceId,
    bus_id: ServiceBus,
    request: BusMsg,
}

impl PendingRequest {
    fn new(source: ServiceId, dest: ServiceId, bus_id: ServiceBus, request: BusMsg) -> Self {
        PendingRequest {
            source,
            dest,
            bus_id,
            request,
        }
    }
}

impl StrictEncode for PendingRequest {
    fn strict_encode<E: std::io::Write>(&self, mut e: E) -> Result<usize, strict_encoding::Error> {
        let mut len = self.source.strict_encode(&mut e)?;
        len += self.dest.strict_encode(&mut e)?;
        len += self.bus_id.strict_encode(&mut e)?;
        len += self.request.serialize().strict_encode(&mut e)?;
        Ok(len)
    }
}

impl StrictDecode for PendingRequest {
    fn strict_decode<D: std::io::Read>(mut d: D) -> Result<Self, strict_encoding::Error> {
        let unmarshaller: Unmarshaller<BusMsg> = BusMsg::create_unmarshaller();
        let source = ServiceId::strict_decode(&mut d)?;
        let dest = ServiceId::strict_decode(&mut d)?;
        let bus_id = ServiceBus::strict_decode(&mut d)?;
        let request: BusMsg = (&*unmarshaller
            .unmarshall(Cursor::new(Vec::<u8>::strict_decode(&mut d)?))
            .unwrap())
            .clone();
        Ok(PendingRequest {
            source,
            dest,
            bus_id,
            request,
        })
    }
}

#[derive(Debug, Clone, Display)]
#[display("checkpoint-swapd")]
pub struct CheckpointSwapd {
    pub state: State,
    pub last_msg: Msg,
    pub enquirer: Option<ServiceId>,
    pub xmr_addr_addendum: Option<XmrAddressAddendum>,
    pub temporal_safety: TemporalSafety,
    pub txs: HashMap<TxLabel, bitcoin::Transaction>,
    pub txids: HashMap<TxLabel, Txid>,
    pub pending_broadcasts: Vec<bitcoin::Transaction>,
    pub pending_requests: HashMap<ServiceId, Vec<PendingRequest>>,
}

impl StrictEncode for CheckpointSwapd {
    fn strict_encode<E: std::io::Write>(&self, mut e: E) -> Result<usize, strict_encoding::Error> {
        let mut len = self.state.strict_encode(&mut e)?;
        len += self.last_msg.strict_encode(&mut e)?;
        len += self.enquirer.strict_encode(&mut e)?;
        len += self.xmr_addr_addendum.strict_encode(&mut e)?;
        len += self.temporal_safety.strict_encode(&mut e)?;
        len += self.pending_broadcasts.strict_encode(&mut e)?;

        len += self.txs.len().strict_encode(&mut e)?;
        let res: Result<usize, strict_encoding::Error> =
            self.txs.iter().try_fold(len, |mut acc, (key, val)| {
                acc += key.strict_encode(&mut e).map_err(|err| {
                    strict_encoding::Error::DataIntegrityError(format!("{}", err))
                })?;
                acc += val.strict_encode(&mut e).map_err(|err| {
                    strict_encoding::Error::DataIntegrityError(format!("{}", err))
                })?;
                Ok(acc)
            });
        len = match res {
            Ok(val) => Ok(val),
            Err(err) => Err(strict_encoding::Error::DataIntegrityError(format!(
                "{}",
                err
            ))),
        }?;

        len += self.txids.len().strict_encode(&mut e)?;
        let res: Result<usize, strict_encoding::Error> =
            self.txids.iter().try_fold(len, |mut acc, (key, val)| {
                acc += key.strict_encode(&mut e).map_err(|err| {
                    strict_encoding::Error::DataIntegrityError(format!("{}", err))
                })?;
                acc += val.strict_encode(&mut e).map_err(|err| {
                    strict_encoding::Error::DataIntegrityError(format!("{}", err))
                })?;
                Ok(acc)
            });
        len = match res {
            Ok(val) => Ok(val),
            Err(err) => Err(strict_encoding::Error::DataIntegrityError(format!(
                "{}",
                err
            ))),
        }?;

        len += self.pending_requests.len().strict_encode(&mut e)?;
        self.pending_requests
            .iter()
            .try_fold(len, |mut acc, (key, val)| {
                acc += key.strict_encode(&mut e)?;
                acc += val.strict_encode(&mut e)?;
                Ok(acc)
            })
    }
}

impl StrictDecode for CheckpointSwapd {
    fn strict_decode<D: std::io::Read>(mut d: D) -> Result<Self, strict_encoding::Error> {
        let state = State::strict_decode(&mut d)?;
        let last_msg = Msg::strict_decode(&mut d)?;
        let enquirer = Option::<ServiceId>::strict_decode(&mut d)?;
        let xmr_addr_addendum = Option::<XmrAddressAddendum>::strict_decode(&mut d)?;
        let temporal_safety = TemporalSafety::strict_decode(&mut d)?;
        let pending_broadcasts = Vec::<bitcoin::Transaction>::strict_decode(&mut d)?;

        let len = usize::strict_decode(&mut d)?;
        let mut txs = HashMap::<TxLabel, bitcoin::Transaction>::new();
        for _ in 0..len {
            let key = TxLabel::strict_decode(&mut d)?;
            let val = bitcoin::Transaction::strict_decode(&mut d)?;
            if txs.contains_key(&key) {
                return Err(strict_encoding::Error::RepeatedValue(format!("{:?}", key)));
            }
            txs.insert(key, val);
        }

        let len = usize::strict_decode(&mut d)?;
        let mut txids = HashMap::<TxLabel, Txid>::new();
        for _ in 0..len {
            let key = TxLabel::strict_decode(&mut d)?;
            let val = Txid::strict_decode(&mut d)?;
            if txids.contains_key(&key) {
                return Err(strict_encoding::Error::RepeatedValue(format!("{:?}", key)));
            }
            txids.insert(key, val);
        }

        let len = usize::strict_decode(&mut d)?;
        let mut pending_requests = HashMap::<ServiceId, Vec<PendingRequest>>::new();
        for _ in 0..len {
            let key = ServiceId::strict_decode(&mut d)?;
            let val = Vec::<PendingRequest>::strict_decode(&mut d)?;
            if pending_requests.contains_key(&key) {
                return Err(strict_encoding::Error::RepeatedValue(format!("{:?}", key)));
            }
            pending_requests.insert(key, val);
        }
        Ok(CheckpointSwapd {
            state,
            last_msg,
            enquirer,
            xmr_addr_addendum,
            temporal_safety,
            txs,
            txids,
            pending_requests,
            pending_broadcasts,
        })
    }
}

impl CtlServer for Runtime {}

impl esb::Handler<ServiceBus> for Runtime {
    type Request = BusMsg;
    type Error = Error;

    fn identity(&self) -> ServiceId {
        self.identity.clone()
    }

    fn handle(
        &mut self,
        endpoints: &mut Endpoints,
        bus: ServiceBus,
        source: ServiceId,
        request: BusMsg,
    ) -> Result<(), Self::Error> {
        match (bus, request) {
            // Peer-to-peer message bus
            (ServiceBus::Msg, request) => self.handle_msg(endpoints, source, request),
            // Control bus for internal command
            (ServiceBus::Ctl, request) => self.handle_ctl(endpoints, source, request),
            // User issued command RPC bus, only accept BusMsg::Rpc
            (ServiceBus::Rpc, BusMsg::Rpc(req)) => self.handle_rpc(endpoints, source, req),
            // Syncer event bus
            (ServiceBus::Sync, BusMsg::Sync(req)) => self.handle_sync(endpoints, source, req),
            // All other pairs are not supported in swapd
            (_, request) => Err(Error::NotSupported(bus, request.to_string())),
        }
    }

    fn handle_err(&mut self, _: &mut Endpoints, _: esb::Error<ServiceId>) -> Result<(), Error> {
        // We do nothing and do not propagate error; it's already being reported
        // with `error!` macro by the controller. If we propagate error here
        // this will make whole daemon panic
        Ok(())
    }
}

impl Runtime {
    fn send_peer(&mut self, endpoints: &mut Endpoints, msg: Msg) -> Result<(), Error> {
        trace!(
            "sending peer message {} to {}",
            msg.bright_yellow_bold(),
            self.peer_service
        );
        if let Err(error) = endpoints.send_to(
            ServiceBus::Msg,
            self.identity(),
            self.peer_service.clone(), // ServiceId::Loopback if not initiailized
            BusMsg::Msg(msg.clone()),
        ) {
            error!(
                "could not send message {} to {} due to {}",
                msg, self.peer_service, error
            );
            warn!("notifying farcasterd of peer error, farcasterd will attempt to reconnect");
            endpoints.send_to(
                ServiceBus::Ctl,
                self.identity(),
                ServiceId::Farcasterd,
                BusMsg::Ctl(Ctl::PeerdUnreachable(self.peer_service.clone())),
            )?;
            self.pending_peer_request.push(msg);
        }
        Ok(())
    }

    fn swap_id(&self) -> SwapId {
        match self.identity {
            ServiceId::Swap(swap_id) => swap_id,
            _ => {
                unreachable!("not ServiceId::Swap")
            }
        }
    }

    fn pending_requests(&mut self) -> &mut HashMap<ServiceId, Vec<PendingRequest>> {
        &mut self.pending_requests
    }

    fn state_update(&mut self, endpoints: &mut Endpoints, next_state: State) -> Result<(), Error> {
        info!(
            "{} | State transition: {} -> {}",
            self.swap_id.bright_blue_italic(),
            self.state.bright_white_bold(),
            next_state.bright_white_bold(),
        );
        let msg = format!("{} -> {}", self.state, next_state,);
        self.state = next_state;
        self.report_state_transition_progress_message_to(endpoints, self.enquirer.clone(), msg)?;
        Ok(())
    }

    fn broadcast(
        &mut self,
        tx: bitcoin::Transaction,
        tx_label: TxLabel,
        endpoints: &mut Endpoints,
    ) -> Result<(), Error> {
        info!(
            "{} | Broadcasting {} tx ({})",
            self.swap_id.bright_blue_italic(),
            tx_label.bright_white_bold(),
            tx.txid().bright_yellow_italic()
        );
        let task = self.syncer_state.broadcast(tx);
        Ok(endpoints.send_to(
            ServiceBus::Sync,
            self.identity(),
            self.syncer_state.bitcoin_syncer(),
            BusMsg::Sync(SyncMsg::Task(task)),
        )?)
    }

    fn handle_msg(
        &mut self,
        endpoints: &mut Endpoints,
        source: ServiceId,
        request: BusMsg,
    ) -> Result<(), Error> {
        if self.peer_service != source {
            return Err(Error::Farcaster(format!(
                "{}: expected {}, found {}",
                "Incorrect peer connection", self.peer_service, source
            )));
        }
        let msg = match &request {
            BusMsg::Msg(msg) => {
                if msg.swap_id() != self.swap_id() {
                    return Err(Error::Farcaster(format!(
                        "{}: expected {}, found {}",
                        "Incorrect swap_id ",
                        self.swap_id(),
                        msg.swap_id(),
                    )));
                } else {
                    msg
                }
            }
            _ => {
                error!("MSG RPC can be only used for forwarding farcaster protocol messages");
                return Err(Error::NotSupported(ServiceBus::Msg, request.to_string()));
            }
        };
        let msg_bus = ServiceBus::Msg;
        match &msg {
            // we are taker and the maker committed, now we reveal after checking
            // whether we're Bob or Alice and that we're on a compatible state
            Msg::MakerCommit(remote_commit)
                if self.state.commit()
                    && self.state.trade_role() == Some(TradeRole::Taker)
                    && self.state.remote_commit().is_none() =>
            {
                trace!("received remote commitment");
                self.state.t_sup_remote_commit(remote_commit.clone());

                if self.state.swap_role() == SwapRole::Bob {
                    let addr = self
                        .state
                        .b_address()
                        .cloned()
                        .expect("address available at CommitB");
                    let txlabel = TxLabel::Funding;
                    if !self.syncer_state.is_watched_addr(&txlabel) {
                        let task = self.syncer_state.watch_addr_btc(addr, txlabel);
                        endpoints.send_to(
                            ServiceBus::Sync,
                            self.identity(),
                            self.syncer_state.bitcoin_syncer(),
                            BusMsg::Sync(SyncMsg::Task(task)),
                        )?;
                    }
                }

                self.send_wallet(msg_bus, endpoints, request)?;
            }
            Msg::TakerCommit(_) => {
                unreachable!(
                    "msg handled by farcasterd/walletd, and indirectly here by \
                             Ctl BusMsg::MakeSwap"
                )
            }
            Msg::Reveal(Reveal::Proof(_)) => {
                // These messages are saved as pending if Bob and then forwarded once the
                // parameter reveal forward is triggered. If Alice, send immediately.
                match self.state.swap_role() {
                    SwapRole::Bob => {
                        let pending_request = PendingRequest::new(
                            self.identity(),
                            ServiceId::Wallet,
                            ServiceBus::Msg,
                            request,
                        );

                        self.pending_requests
                            .defer_request(ServiceId::Wallet, pending_request);
                    }
                    SwapRole::Alice => {
                        debug!("Alice: forwarding reveal");
                        trace!(
                            "sending request {} to {} on bus {}",
                            &request,
                            &ServiceId::Wallet,
                            &ServiceBus::Msg
                        );
                        self.send_wallet(msg_bus, endpoints, request)?
                    }
                }
            }
            Msg::Reveal(Reveal::AliceParameters(..))
                if self.state.swap_role() == SwapRole::Bob
                    && (self.state.b_address().is_none()
                        || self.syncer_state.btc_fee_estimate_sat_per_kvb.is_none()) =>
            {
                if self.state.b_address().is_none() {
                    let msg = format!("FIXME: b_address is None, request {}", request);
                    error!("{}", msg);
                    return Err(Error::Farcaster(msg));
                }
                debug!(
                    "Deferring request {} for when btc_fee_estimate available, then recurse in the runtime",
                    &request
                );
                let pending_req = PendingRequest::new(source, self.identity(), msg_bus, request);
                self.pending_requests
                    .defer_request(self.syncer_state.bitcoin_syncer(), pending_req);
            }
            // bob and alice
            // store parameters from counterparty if we have not received them yet.
            // if we're maker, also reveal to taker if their commitment is valid.
            Msg::Reveal(reveal)
                if self.state.remote_commit().is_some()
                    && (self.state.commit() || self.state.reveal())
                    && {
                        match (
                            self.state.swap_role(),
                            self.state.b_address().is_some(),
                            self.syncer_state.btc_fee_estimate_sat_per_kvb.is_some(),
                        ) {
                            (SwapRole::Bob, true, true) => true,
                            (SwapRole::Bob, ..) => false,
                            (SwapRole::Alice, ..) => true,
                        }
                    } =>
            {
                // TODO: since we're not actually revealing, find other name for
                // intermediary state

                let remote_commit = self.state.remote_commit().cloned().unwrap();

                if let Ok(remote_params_candidate) = remote_params_candidate(reveal, remote_commit)
                {
                    debug!("{:?} sets remote_params", self.state.swap_role());
                    self.state.sup_remote_params(remote_params_candidate);
                } else {
                    error!("Revealed remote params not preimage of commitment");
                }

                // Specific to swap roles
                // pass request on to wallet daemon so that it can set remote params
                match self.state.swap_role() {
                    // validated state above, no need to check again
                    SwapRole::Alice => {
                        // Alice already sends RevealProof immediately, so only have to
                        // forward Reveal now
                        trace!(
                            "sending request {} to {} on bus {}",
                            &request,
                            &ServiceId::Wallet,
                            &ServiceBus::Msg
                        );
                        self.send_wallet(msg_bus, endpoints, request)?
                    }
                    SwapRole::Bob
                        if self.syncer_state.btc_fee_estimate_sat_per_kvb.is_some()
                            && self.state.b_address().is_some() =>
                    {
                        let address = self.state.b_address().cloned().unwrap();
                        let sat_per_kvb = self.syncer_state.btc_fee_estimate_sat_per_kvb.unwrap();
                        self.ask_bob_to_fund(sat_per_kvb, address, endpoints)?;

                        // sending this request will initialize the
                        // arbitrating setup, that can be only performed
                        // after the funding tx was seen
                        let pending_req = PendingRequest::new(
                            self.identity(),
                            ServiceId::Wallet,
                            msg_bus,
                            request,
                        );
                        self.pending_requests
                            .defer_request(ServiceId::Wallet, pending_req);
                    }
                    _ => unreachable!(
                        "Bob btc_fee_estimate_sat_per_kvb.is_none() was handled previously"
                    ),
                }

                // up to here for both maker and taker, following only Maker

                // if did not yet reveal, maker only. on the msg flow as
                // of 2021-07-13 taker reveals first
                if self.state.commit() && self.state.trade_role() == Some(TradeRole::Maker) {
                    if let Some(addr) = self.state.b_address().cloned() {
                        let txlabel = TxLabel::Funding;
                        if !self.syncer_state.is_watched_addr(&txlabel) {
                            let watch_addr_task = self.syncer_state.watch_addr_btc(addr, txlabel);
                            endpoints.send_to(
                                ServiceBus::Sync,
                                self.identity(),
                                self.syncer_state.bitcoin_syncer(),
                                BusMsg::Sync(SyncMsg::Task(watch_addr_task)),
                            )?;
                        }
                    }
                }
            }
            // alice receives, bob sends
            Msg::CoreArbitratingSetup(CoreArbitratingSetup {
                lock,
                cancel,
                refund,
                ..
            }) if self.state.swap_role() == SwapRole::Alice && self.state.reveal() => {
                for (&tx, tx_label) in [lock, cancel, refund].iter().zip([
                    TxLabel::Lock,
                    TxLabel::Cancel,
                    TxLabel::Refund,
                ]) {
                    let tx = tx.clone().extract_tx();
                    let txid = tx.txid();
                    debug!(
                        "tx_label: {}, vsize: {}, outs: {}",
                        tx_label,
                        tx.vsize(),
                        tx.output.len()
                    );
                    if !self.syncer_state.is_watched_tx(&tx_label) {
                        let task = self.syncer_state.watch_tx_btc(txid, tx_label);
                        endpoints.send_to(
                            ServiceBus::Sync,
                            self.identity(),
                            self.syncer_state.bitcoin_syncer(),
                            BusMsg::Sync(SyncMsg::Task(task)),
                        )?;
                    }
                    if tx_label == TxLabel::Refund {
                        self.syncer_state.tasks.txids.insert(TxLabel::Refund, txid);
                    }
                }
                self.send_wallet(msg_bus, endpoints, request)?;
            }
            // bob receives, alice sends
            Msg::RefundProcedureSignatures(_) if self.state.b_core_arb() => {
                self.state.sup_received_refund_procedure_signatures();
                self.send_wallet(msg_bus, endpoints, request)?;
            }
            // alice receives, bob sends
            Msg::BuyProcedureSignature(buy_proc_sig)
                if self.state.a_refundsig() && !self.state.a_overfunded() =>
            {
                // Alice verifies that she has sent refund procedure signatures before
                // processing the buy signatures from Bob
                let tx_label = TxLabel::Buy;
                if !self.syncer_state.is_watched_tx(&tx_label) {
                    let txid = buy_proc_sig.buy.clone().extract_tx().txid();
                    let task = self.syncer_state.watch_tx_btc(txid, tx_label);
                    endpoints.send_to(
                        ServiceBus::Sync,
                        self.identity(),
                        self.syncer_state.bitcoin_syncer(),
                        BusMsg::Sync(SyncMsg::Task(task)),
                    )?;
                }

                // checkpoint swap alice pre buy
                debug!(
                    "{} | checkpointing alice pre buy swapd state",
                    self.swap_id.bright_blue_italic()
                );
                if self.state.a_sup_checkpoint_pre_buy() {
                    checkpoint_send(
                        endpoints,
                        self.swap_id,
                        self.identity(),
                        ServiceId::Database,
                        CheckpointState::CheckpointSwapd(CheckpointSwapd {
                            state: self.state.clone(),
                            last_msg: Msg::BuyProcedureSignature(buy_proc_sig.clone()),
                            enquirer: self.enquirer.clone(),
                            temporal_safety: self.temporal_safety.clone(),
                            txs: self.txs.clone(),
                            txids: self.syncer_state.tasks.txids.clone(),
                            pending_requests: self.pending_requests().clone(),
                            pending_broadcasts: self.syncer_state.pending_broadcast_txs(),
                            xmr_addr_addendum: self.syncer_state.xmr_addr_addendum.clone(),
                        }),
                    )?;
                }

                self.send_wallet(msg_bus, endpoints, request)?
            }

            // bob and alice
            Msg::Abort(_) => return Err(Error::Farcaster("Abort not yet supported".to_string())),
            Msg::Ping(_) | Msg::Pong(_) | Msg::PingPeer => {
                unreachable!("ping/pong must remain in peerd, and unreachable in swapd")
            }
            request => error!(
                "request {} not supported at msg bus at state {}",
                request, self.state
            ),
        }
        Ok(())
    }

    fn handle_ctl(
        &mut self,
        endpoints: &mut Endpoints,
        source: ServiceId,
        request: BusMsg,
    ) -> Result<(), Error> {
        match (&request, &source) {
            (BusMsg::Ctl(Ctl::Hello), _) => {
                info!(
                    "{} | Service {} daemon is now {}",
                    self.swap_id.bright_blue_italic(),
                    source.bright_green_bold(),
                    "connected"
                );
            }
            (_, ServiceId::Syncer(..)) if self.syncer_state.any_syncer(&source) => {
            }
            (
                _,
                ServiceId::Farcasterd
                | ServiceId::Wallet
                | ServiceId::Database
            ) => {}
            (BusMsg::Ctl(Ctl::AbortSwap), ServiceId::Client(_)) => {}
            _ => return Err(Error::Farcaster(
                "Permission Error: only Farcasterd, Wallet, Client and Syncer can can control swapd"
                    .to_string(),
            )),
        };

        match request {
            BusMsg::Ctl(Ctl::Terminate) if source == ServiceId::Farcasterd => {
                info!(
                    "{} | {}",
                    self.swap_id.bright_blue_italic(),
                    format!("Terminating {}", self.identity()).bright_white_bold()
                );
                std::process::exit(0);
            }

            BusMsg::Ctl(Ctl::TakeSwap(InitSwap {
                peerd,
                report_to,
                local_params,
                swap_id,
                remote_commit: None,
                funding_address, // Some(_) for Bob, None for Alice
            })) if self.state.start() => {
                if ServiceId::Swap(swap_id) != self.identity {
                    error!(
                        "{}: {}",
                        "This swapd instance is not reponsible for swap_id", swap_id
                    );
                    return Ok(());
                };
                self.syncer_state.watch_fee_and_height(endpoints)?;

                self.peer_service = peerd.clone();
                self.enquirer = report_to.clone();

                if let ServiceId::Peer(ref addr) = peerd {
                    self.maker_peer = Some(addr.clone());
                }
                let local_commit =
                    self.taker_commit(endpoints, local_params.clone())
                        .map_err(|err| {
                            error!("{}", err);
                            self.report_failure_to(
                                endpoints,
                                &report_to,
                                Failure {
                                    code: FailureCode::Unknown,
                                    info: err.to_string(),
                                },
                            )
                        })?;
                let next_state = self.state.clone().sup_start_to_commit(
                    local_commit.clone(),
                    local_params,
                    funding_address,
                    None,
                );
                let take_swap = TakeCommit {
                    commit: local_commit,
                    public_offer: self.public_offer.clone(),
                    swap_id,
                };
                self.send_peer(endpoints, Msg::TakerCommit(take_swap))?;
                self.state_update(endpoints, next_state)?;
            }

            BusMsg::Msg(Msg::Reveal(Reveal::Proof(proof)))
                if self.state.commit() && self.state.remote_commit().is_some() =>
            {
                let reveal_proof = Msg::Reveal(Reveal::Proof(proof));
                let swap_id = reveal_proof.swap_id();
                self.send_peer(endpoints, reveal_proof)?;
                trace!("sent reveal_proof to peerd");
                let local_params = self
                    .state
                    .local_params()
                    .expect("commit state has local_params");
                let reveal_params = match (swap_id, local_params.clone()) {
                    (swap_id, Params::Alice(params)) => {
                        Reveal::AliceParameters(params.reveal_alice(swap_id))
                    }
                    (swap_id, Params::Bob(params)) => {
                        Reveal::BobParameters(params.reveal_bob(swap_id))
                    }
                };
                self.send_peer(endpoints, Msg::Reveal(reveal_params))?;
                trace!("sent reveal_proof to peerd");
                let next_state = self.state.clone().sup_commit_to_reveal();
                self.state_update(endpoints, next_state)?;
            }

            BusMsg::Ctl(Ctl::MakeSwap(InitSwap {
                peerd,
                report_to,
                local_params,
                swap_id,
                remote_commit: Some(remote_commit),
                funding_address, // Some(_) for Bob, None for Alice
            })) if self.state.start() => {
                self.syncer_state.watch_fee_and_height(endpoints)?;
                self.peer_service = peerd.clone();
                if let ServiceId::Peer(ref addr) = peerd {
                    self.maker_peer = Some(addr.clone());
                }
                self.enquirer = report_to.clone();
                let local_commit = self
                    .maker_commit(endpoints, &peerd, swap_id, &local_params)
                    .map_err(|err| {
                        self.report_failure_to(
                            endpoints,
                            &report_to,
                            Failure {
                                code: FailureCode::Unknown,
                                info: err.to_string(),
                            },
                        )
                    })?;
                let next_state = self.state.clone().sup_start_to_commit(
                    local_commit.clone(),
                    local_params,
                    funding_address,
                    Some(remote_commit),
                );

                trace!("sending peer MakerCommit msg {}", &local_commit);
                self.send_peer(endpoints, Msg::MakerCommit(local_commit))?;
                self.state_update(endpoints, next_state)?;
            }

            BusMsg::Ctl(Ctl::FundingUpdated)
                if source == ServiceId::Wallet
                    && ((self.state.trade_role() == Some(TradeRole::Taker)
                        && self.state.reveal())
                        || (self.state.trade_role() == Some(TradeRole::Maker)
                            && self.state.commit()))
                    && self.pending_requests().contains_key(&source)
                    && self
                        .pending_requests()
                        .get(&source)
                        .map(|reqs| reqs.len() == 2)
                        .unwrap() =>
            {
                let success_proof = PendingRequests::continue_deferred_requests(
                    self,
                    endpoints,
                    source.clone(),
                    |r| {
                        matches!(
                            r,
                            &PendingRequest {
                                dest: ServiceId::Wallet,
                                bus_id: ServiceBus::Msg,
                                request: BusMsg::Msg(Msg::Reveal(Reveal::Proof(_))),
                                ..
                            }
                        )
                    },
                );
                if !success_proof {
                    error!("Did not dispatch proof pending request");
                }

                let success_params =
                    PendingRequests::continue_deferred_requests(self, endpoints, source, |r| {
                        matches!(
                            r,
                            &PendingRequest {
                                dest: ServiceId::Wallet,
                                bus_id: ServiceBus::Msg,
                                request: BusMsg::Msg(Msg::Reveal(Reveal::AliceParameters(_))),
                                ..
                            }
                        )
                    });
                if !success_params {
                    error!("Did not dispatch params pending requests");
                }
            }

            BusMsg::Msg(Msg::CoreArbitratingSetup(core_arb_setup))
                if self.state.reveal()
                    && self.state.remote_params().is_some()
                    && self.state.local_params().is_some() =>
            {
                // checkpoint swap pre lock bob
                debug!(
                    "{} | checkpointing bob pre lock swapd state",
                    self.swap_id.bright_blue_italic()
                );
                if self.state.b_sup_checkpoint_pre_lock() {
                    checkpoint_send(
                        endpoints,
                        self.swap_id,
                        self.identity(),
                        ServiceId::Database,
                        CheckpointState::CheckpointSwapd(CheckpointSwapd {
                            state: self.state.clone(),
                            last_msg: Msg::CoreArbitratingSetup(core_arb_setup.clone()),
                            enquirer: self.enquirer.clone(),
                            temporal_safety: self.temporal_safety.clone(),
                            txs: self.txs.clone(),
                            txids: self.syncer_state.tasks.txids.clone(),
                            pending_requests: self.pending_requests().clone(),
                            pending_broadcasts: self.syncer_state.pending_broadcast_txs(),
                            xmr_addr_addendum: self.syncer_state.xmr_addr_addendum.clone(),
                        }),
                    )?;
                }
                let CoreArbitratingSetup {
                    swap_id: _,
                    lock,
                    cancel,
                    refund,
                    cancel_sig: _,
                } = core_arb_setup.clone();
                for (tx, tx_label) in [lock, cancel, refund].iter().zip([
                    TxLabel::Lock,
                    TxLabel::Cancel,
                    TxLabel::Refund,
                ]) {
                    if !self.syncer_state.is_watched_tx(&tx_label) {
                        let txid = tx.clone().extract_tx().txid();
                        let task = self.syncer_state.watch_tx_btc(txid, tx_label);
                        endpoints.send_to(
                            ServiceBus::Sync,
                            self.identity(),
                            self.syncer_state.bitcoin_syncer(),
                            BusMsg::Sync(SyncMsg::Task(task)),
                        )?;
                    }
                }
                trace!("sending peer CoreArbitratingSetup msg: {}", &core_arb_setup);
                self.send_peer(endpoints, Msg::CoreArbitratingSetup(core_arb_setup))?;
                let next_state = State::Bob(BobState::CorearbB {
                    received_refund_procedure_signatures: false,
                    local_params: self.state.local_params().cloned().unwrap(),
                    cancel_seen: false,
                    remote_params: self.state.remote_params().unwrap(),
                    b_address: self.state.b_address().cloned().unwrap(),
                    last_checkpoint_type: self.state.last_checkpoint_type().unwrap(),
                });
                self.state_update(endpoints, next_state)?;
            }

            BusMsg::Ctl(Ctl::Tx(Tx::Lock(btc_lock))) if self.state.b_core_arb() => {
                log_tx_received(self.swap_id, TxLabel::Lock);
                self.broadcast(btc_lock, TxLabel::Lock, endpoints)?;
                if let (Some(Params::Bob(bob_params)), Some(Params::Alice(alice_params))) =
                    (&self.state.local_params(), &self.state.remote_params())
                {
                    let (spend, view) = aggregate_xmr_spend_view(alice_params, bob_params);

                    let txlabel = TxLabel::AccLock;
                    if !self.syncer_state.is_watched_addr(&txlabel) {
                        let task = self.syncer_state.watch_addr_xmr(spend, view, txlabel, None);
                        endpoints.send_to(
                            ServiceBus::Sync,
                            self.identity(),
                            self.syncer_state.monero_syncer(),
                            BusMsg::Sync(SyncMsg::Task(task)),
                        )?
                    }
                } else {
                    error!(
                        "local_params or remote_params not set, state {}",
                        self.state
                    )
                }
            }
            BusMsg::Ctl(Ctl::Tx(transaction)) => {
                // update state
                match transaction.clone() {
                    Tx::Cancel(tx) => {
                        log_tx_received(self.swap_id, TxLabel::Cancel);
                        self.txs.insert(TxLabel::Cancel, tx);
                    }
                    Tx::Refund(tx) => {
                        log_tx_received(self.swap_id, TxLabel::Refund);
                        self.txs.insert(TxLabel::Refund, tx);
                    }
                    Tx::Punish(tx) => {
                        log_tx_received(self.swap_id, TxLabel::Punish);
                        self.txs.insert(TxLabel::Punish, tx);
                    }
                    Tx::Buy(tx) => {
                        log_tx_received(self.swap_id, TxLabel::Buy);
                        self.txs.insert(TxLabel::Buy, tx);
                    }
                    Tx::Funding(_) => unreachable!("not handled in swapd"),
                    Tx::Lock(_) => unreachable!("handled above"),
                }
                // replay last tx confirmation event received from syncer, recursing
                let source = self.syncer_state.bitcoin_syncer();
                match transaction {
                    Tx::Cancel(_) | Tx::Buy(_) => {
                        if let Some(lock_tx_confs_req) = self.syncer_state.lock_tx_confs.clone() {
                            self.handle_sync(endpoints, source, lock_tx_confs_req)?;
                        }
                    }
                    Tx::Refund(_) | Tx::Punish(_) => {
                        if let Some(cancel_tx_confs_req) = self.syncer_state.cancel_tx_confs.clone()
                        {
                            self.handle_sync(endpoints, source, cancel_tx_confs_req)?;
                        }
                    }
                    _ => {}
                }
            }

            BusMsg::Ctl(Ctl::SweepAddress(sweep_address)) => match sweep_address {
                SweepAddressAddendum::Bitcoin(sweep_btc) => {
                    info!(
                        "{} | Sweeping source (funding) address: {} to destination address: {}",
                        self.swap_id, sweep_btc.source_address, sweep_btc.destination_address
                    );
                    let task = self.syncer_state.sweep_btc(sweep_btc.clone(), false);
                    endpoints.send_to(
                        ServiceBus::Sync,
                        self.identity(),
                        self.syncer_state.bitcoin_syncer(),
                        BusMsg::Sync(SyncMsg::Task(task)),
                    )?;
                }
                SweepAddressAddendum::Monero(sweep_xmr) => {
                    let task = self.syncer_state.sweep_xmr(sweep_xmr.clone(), false);
                    let acc_confs_needs = self.temporal_safety.sweep_monero_thr
                        - self.temporal_safety.xmr_finality_thr;
                    let sweep_block =
                        self.syncer_state.height(Blockchain::Monero) + acc_confs_needs as u64;
                    info!(
                        "{} | Tx {} needs {}, and has {} {}",
                        self.swap_id.bright_blue_italic(),
                        TxLabel::AccLock.bright_white_bold(),
                        "10 confirmations".bright_green_bold(),
                        (10 - acc_confs_needs).bright_green_bold(),
                        "confirmations".bright_green_bold(),
                    );
                    info!(
                        "{} | {} reaches your address {} around block {}",
                        self.swap_id.bright_blue_italic(),
                        Blockchain::Monero.bright_white_bold(),
                        sweep_xmr.destination_address.bright_yellow_bold(),
                        sweep_block.bright_blue_bold(),
                    );
                    warn!(
                        "Peerd might crash, just ignore it, counterparty closed\
                               connection but you don't need it anymore!"
                    );
                    let request = BusMsg::Sync(SyncMsg::Task(task));
                    let dest = self.syncer_state.monero_syncer();
                    let pending_request = PendingRequest::new(
                        self.identity(),
                        dest.clone(),
                        ServiceBus::Sync,
                        request,
                    );
                    self.pending_requests.defer_request(dest, pending_request);
                }
            },

            BusMsg::Msg(Msg::RefundProcedureSignatures(refund_proc_sigs))
                if self.state.reveal()
                    && self.state.remote_params().is_some()
                    && self.state.local_params().is_some() =>
            {
                // checkpoint alice pre lock bob
                debug!(
                    "{} | checkpointing alice pre lock swapd state",
                    self.swap_id.bright_blue_italic()
                );
                if self.state.a_sup_checkpoint_pre_lock() {
                    checkpoint_send(
                        endpoints,
                        self.swap_id,
                        self.identity(),
                        ServiceId::Database,
                        CheckpointState::CheckpointSwapd(CheckpointSwapd {
                            state: self.state.clone(),
                            last_msg: Msg::RefundProcedureSignatures(refund_proc_sigs.clone()),
                            enquirer: self.enquirer.clone(),
                            temporal_safety: self.temporal_safety.clone(),
                            txs: self.txs.clone(),
                            txids: self.syncer_state.tasks.txids.clone(),
                            pending_requests: self.pending_requests().clone(),
                            pending_broadcasts: self.syncer_state.pending_broadcast_txs(),
                            xmr_addr_addendum: self.syncer_state.xmr_addr_addendum.clone(),
                        }),
                    )?;
                }

                self.send_peer(endpoints, Msg::RefundProcedureSignatures(refund_proc_sigs))?;
                trace!("sent peer RefundProcedureSignatures msg");
                let next_state = State::Alice(AliceState::RefundSigA {
                    last_checkpoint_type: SwapCheckpointType::CheckpointAlicePreLock,
                    local_params: self.state.local_params().cloned().unwrap(),
                    btc_locked: false,
                    xmr_locked: false,
                    buy_published: false,
                    cancel_seen: false,
                    refund_seen: false,
                    remote_params: self.state.remote_params().unwrap(),
                    required_funding_amount: None,
                    overfunded: false,
                });
                self.state_update(endpoints, next_state)?;
            }

            BusMsg::Msg(Msg::BuyProcedureSignature(ref buy_proc_sig))
                if self.state.b_core_arb()
                    && !self.syncer_state.tasks.txids.contains_key(&TxLabel::Buy) =>
            {
                // checkpoint bob pre buy
                debug!(
                    "{} | checkpointing bob pre buy swapd state",
                    self.swap_id.bright_blue_italic()
                );
                if self.state.b_sup_checkpoint_pre_buy() {
                    checkpoint_send(
                        endpoints,
                        self.swap_id,
                        self.identity(),
                        ServiceId::Database,
                        CheckpointState::CheckpointSwapd(CheckpointSwapd {
                            state: self.state.clone(),
                            last_msg: Msg::BuyProcedureSignature(buy_proc_sig.clone()),
                            enquirer: self.enquirer.clone(),
                            temporal_safety: self.temporal_safety.clone(),
                            txs: self.txs.clone(),
                            txids: self.syncer_state.tasks.txids.clone(),
                            pending_requests: self.pending_requests().clone(),
                            pending_broadcasts: self.syncer_state.pending_broadcast_txs(),
                            xmr_addr_addendum: self.syncer_state.xmr_addr_addendum.clone(),
                        }),
                    )?;
                }

                debug!("subscribing with syncer for receiving raw buy tx ");

                let buy_tx = buy_proc_sig.buy.clone().extract_tx();
                let txid = buy_tx.txid();
                // register Buy tx task
                let tx_label = TxLabel::Buy;
                if !self.syncer_state.is_watched_tx(&tx_label) {
                    let task = self.syncer_state.watch_tx_btc(txid, tx_label);
                    endpoints.send_to(
                        ServiceBus::Sync,
                        self.identity(),
                        self.syncer_state.bitcoin_syncer(),
                        BusMsg::Sync(SyncMsg::Task(task)),
                    )?;
                }
                // set external eddress: needed to subscribe for buy tx (bob) or refund (alice)
                self.syncer_state.tasks.txids.insert(TxLabel::Buy, txid);
                let pending_request = PendingRequest::new(
                    self.identity(),
                    self.peer_service.clone(),
                    ServiceBus::Msg,
                    request,
                );
                self.pending_requests
                    .defer_request(self.syncer_state.monero_syncer(), pending_request);
            }

            BusMsg::Ctl(Ctl::AbortSwap)
                if self.state.a_start()
                    || self.state.a_commit()
                    || self.state.a_reveal()
                    || (self.state.a_refundsig() && !self.state.a_btc_locked()) =>
            {
                // just cancel the swap, no additional logic required
                self.state_update(endpoints, State::Alice(AliceState::FinishA(Outcome::Abort)))?;
                self.abort_swap(endpoints)?;
                if let ServiceId::Client(_) = source {
                    self.send_ctl(
                        endpoints,
                        source,
                        BusMsg::Rpc(Rpc::String("Aborted swap".to_string())),
                    )?;
                }
            }
            BusMsg::Ctl(Ctl::AbortSwap) if self.state.b_start() => {
                // just cancel the swap, no additional logic required, since funding was not yet retrieved
                self.state_update(endpoints, State::Bob(BobState::FinishB(Outcome::Abort)))?;
                self.abort_swap(endpoints)?;
                if let ServiceId::Client(_) = source {
                    self.send_ctl(
                        endpoints,
                        source,
                        BusMsg::Rpc(Rpc::String("Aborted swap".to_string())),
                    )?;
                }
            }
            BusMsg::Ctl(Ctl::AbortSwap)
                if self.state.b_commit()
                    || self.state.b_reveal()
                    || (!self.state.b_received_refund_procedure_signatures()
                        && self.state.b_core_arb()) =>
            {
                self.send_ctl(
                    endpoints,
                    ServiceId::Wallet,
                    BusMsg::Ctl(Ctl::GetSweepBitcoinAddress(
                        self.state.b_address().cloned().unwrap(),
                    )),
                )?;
                // cancel the swap to invalidate its state
                self.state_update(endpoints, State::Bob(BobState::FinishB(Outcome::Abort)))?;
                if let ServiceId::Client(_) = source {
                    self.send_ctl(
                        endpoints,
                        source,
                        BusMsg::Rpc(Rpc::String(
                            "Aborting swap, checking if funds can be sweeped.".to_string(),
                        )),
                    )?;
                }
            }
            BusMsg::Ctl(Ctl::AbortSwap) => {
                let msg = "Swap is already locked-in, cannot manually abort anymore.".to_string();
                warn!("{} | {}", self.swap_id, msg);

                if let ServiceId::Client(_) = source {
                    self.send_ctl(
                        endpoints,
                        source,
                        BusMsg::Rpc(Rpc::Failure(Failure {
                            code: FailureCode::Unknown,
                            info: msg,
                        })),
                    )?;
                }
            }
            BusMsg::Ctl(Ctl::PeerdReconnected(service_id)) => {
                // set the reconnected service id, if it is not set yet. This
                // can happen if this is a maker launched swap after restoration
                // and the taker reconnects
                if self.peer_service == ServiceId::Loopback {
                    self.peer_service = service_id;
                }
                for msg in self.pending_peer_request.clone().iter() {
                    self.send_peer(endpoints, msg.clone())?;
                }
                self.pending_peer_request.clear();
            }

            BusMsg::Ctl(Ctl::Checkpoint(Checkpoint { swap_id, state })) => match state {
                CheckpointState::CheckpointSwapd(CheckpointSwapd {
                    state,
                    last_msg,
                    enquirer,
                    temporal_safety,
                    txs,
                    txids,
                    pending_requests,
                    pending_broadcasts,
                    xmr_addr_addendum,
                }) => {
                    info!("{} | Restoring swap", swap_id);
                    self.state = state;
                    self.enquirer = enquirer;
                    self.temporal_safety = temporal_safety;
                    self.pending_requests = pending_requests;
                    self.txs = txs.clone();
                    trace!("Watch height bitcoin");
                    let watch_height_bitcoin = self.syncer_state.watch_height(Blockchain::Bitcoin);
                    endpoints.send_to(
                        ServiceBus::Sync,
                        self.identity(),
                        self.syncer_state.bitcoin_syncer(),
                        BusMsg::Sync(SyncMsg::Task(watch_height_bitcoin)),
                    )?;

                    trace!("Watch height monero");
                    let watch_height_monero = self.syncer_state.watch_height(Blockchain::Monero);
                    endpoints.send_to(
                        ServiceBus::Sync,
                        self.identity(),
                        self.syncer_state.monero_syncer(),
                        BusMsg::Sync(SyncMsg::Task(watch_height_monero)),
                    )?;

                    trace!("Watching transactions");
                    for (tx_label, txid) in txids.iter() {
                        let task = self
                            .syncer_state
                            .watch_tx_btc(txid.clone(), tx_label.clone());
                        endpoints.send_to(
                            ServiceBus::Sync,
                            self.identity(),
                            self.syncer_state.bitcoin_syncer(),
                            BusMsg::Sync(SyncMsg::Task(task)),
                        )?;
                    }

                    trace!("broadcasting txs pending broadcast");
                    for tx in pending_broadcasts.iter() {
                        let task = self.syncer_state.broadcast(tx.clone());
                        endpoints.send_to(
                            ServiceBus::Sync,
                            self.identity(),
                            self.syncer_state.bitcoin_syncer(),
                            BusMsg::Sync(SyncMsg::Task(task)),
                        )?;
                    }

                    if let Some(XmrAddressAddendum {
                        view_key,
                        spend_key,
                        from_height,
                    }) = xmr_addr_addendum
                    {
                        let task = self.syncer_state.watch_addr_xmr(
                            spend_key,
                            view_key,
                            TxLabel::AccLock,
                            Some(from_height),
                        );
                        endpoints.send_to(
                            ServiceBus::Sync,
                            self.identity(),
                            self.syncer_state.monero_syncer(),
                            BusMsg::Sync(SyncMsg::Task(task)),
                        )?;
                    }
                    let msg = format!("Restored swap at state {}", self.state);
                    let _ = self.report_progress_message_to(endpoints, ServiceId::Farcasterd, msg);

                    self.handle_ctl(endpoints, ServiceId::Database, BusMsg::Msg(last_msg))?;
                }
                s => {
                    error!("Checkpoint {} not supported in swapd", s);
                }
            },

            _ => {
                error!("BusMsg is not supported by the CTL interface {}", request);
                return Err(Error::NotSupported(ServiceBus::Ctl, request.to_string()));
            }
        }

        Ok(())
    }

    fn handle_rpc(
        &mut self,
        endpoints: &mut Endpoints,
        source: ServiceId,
        request: Rpc,
    ) -> Result<(), Error> {
        match request {
            Rpc::GetInfo => {
                let swap_id = if self.swap_id() == zero!() {
                    None
                } else {
                    Some(self.swap_id())
                };
                let info = SwapInfo {
                    swap_id,
                    // state: self.state, // FIXME serde missing
                    maker_peer: self.maker_peer.clone().map(|p| vec![p]).unwrap_or_default(),
                    uptime: SystemTime::now()
                        .duration_since(self.started)
                        .unwrap_or_else(|_| Duration::from_secs(0)),
                    since: self
                        .started
                        .duration_since(SystemTime::UNIX_EPOCH)
                        .unwrap_or_else(|_| Duration::from_secs(0))
                        .as_secs(),
                    public_offer: self.public_offer.clone(),
                };
                self.send_client_rpc(endpoints, source, Rpc::SwapInfo(info))?;
            }

            req => {
                warn!("Ignoring request: {}", req.err());
            }
        }

        Ok(())
    }

    fn handle_sync(
        &mut self,
        endpoints: &mut Endpoints,
        source: ServiceId,
        request: SyncMsg,
    ) -> Result<(), Error> {
        match request {
            SyncMsg::Event(ref event) if source == self.syncer_state.monero_syncer => {
                match &event {
                    Event::HeightChanged(HeightChanged { height, .. }) => {
                        self.syncer_state
                            .handle_height_change(*height, Blockchain::Monero);
                    }

                    Event::AddressTransaction(AddressTransaction {
                        id,
                        hash,
                        amount,
                        block,
                        tx,
                    }) if self.state.swap_role() == SwapRole::Alice
                        && self.syncer_state.tasks.watched_addrs.contains_key(id)
                        && !self.state.a_xmr_locked()
                        && self.syncer_state.tasks.watched_addrs.get(id).unwrap()
                            == &TxLabel::AccLock =>
                    {
                        debug!(
                            "Event details: {} {:?} {} {:?} {:?}",
                            id, hash, amount, block, tx
                        );
                        self.state.a_sup_refundsig_xmrlocked();

                        let required_funding_amount = self
                            .state
                            .a_required_funding_amount()
                            .expect("set when monero funding address is displayed");
                        if amount.clone() < required_funding_amount {
                            // Alice still views underfunding as valid in the hope that Bob still passes her BuyProcSig
                            let msg = format!(
                                "Too small amount funded. Required: {}, Funded: {}. Do not fund this swap anymore, will attempt to refund.",
                                monero::Amount::from_pico(required_funding_amount),
                                monero::Amount::from_pico(amount.clone())
                            );
                            error!("{}", msg);
                            self.report_progress_message_to(endpoints, self.enquirer.clone(), msg)?;
                        } else if amount.clone() > required_funding_amount {
                            // Alice set overfunded to ensure that she does not publish the buy transaction if Bob gives her the BuySig.
                            self.state.a_sup_overfunded();
                            let msg = format!(
                                "Too big amount funded. Required: {}, Funded: {}. Do not fund this swap anymore, will attempt to refund.",
                                monero::Amount::from_pico(required_funding_amount),
                                monero::Amount::from_pico(amount.clone())
                            );
                            error!("{}", msg);
                            self.report_progress_message_to(endpoints, self.enquirer.clone(), msg)?;
                        }

                        let txlabel = TxLabel::AccLock;
                        if !self.syncer_state.is_watched_tx(&txlabel) {
                            if self.syncer_state.awaiting_funding {
                                endpoints.send_to(
                                    ServiceBus::Ctl,
                                    self.identity(),
                                    ServiceId::Farcasterd,
                                    BusMsg::Ctl(Ctl::FundingCompleted(Blockchain::Monero)),
                                )?;
                                self.syncer_state.awaiting_funding = false;
                            }
                            let task = self.syncer_state.watch_tx_xmr(hash.clone(), txlabel);
                            endpoints.send_to(
                                ServiceBus::Sync,
                                self.identity(),
                                self.syncer_state.monero_syncer(),
                                BusMsg::Sync(SyncMsg::Task(task)),
                            )?;
                        }
                        if self.syncer_state.tasks.watched_addrs.remove(id).is_some() {
                            let abort_task = self.syncer_state.abort_task(*id);
                            endpoints.send_to(
                                ServiceBus::Sync,
                                self.identity(),
                                self.syncer_state.monero_syncer(),
                                BusMsg::Sync(SyncMsg::Task(abort_task)),
                            )?;
                        }
                    }

                    Event::AddressTransaction(AddressTransaction {
                        id,
                        hash,
                        amount,
                        block: _,
                        tx: _,
                    }) if self.state.swap_role() == SwapRole::Bob
                        && self.syncer_state.tasks.watched_addrs.contains_key(id)
                        && self.syncer_state.is_watched_addr(&TxLabel::AccLock)
                        && self.syncer_state.tasks.watched_addrs.get(id).unwrap()
                            == &TxLabel::AccLock =>
                    {
                        let amount = monero::Amount::from_pico(*amount);
                        if amount < self.syncer_state.monero_amount {
                            warn!(
                                "Not enough monero locked: expected {}, found {}",
                                self.syncer_state.monero_amount, amount
                            );
                            return Ok(());
                        }
                        if let Some(tx_label) = self.syncer_state.tasks.watched_addrs.remove(id) {
                            if !self.syncer_state.is_watched_tx(&tx_label) {
                                let watch_tx =
                                    self.syncer_state.watch_tx_xmr(hash.clone(), tx_label);
                                endpoints.send_to(
                                    ServiceBus::Sync,
                                    self.identity(),
                                    self.syncer_state.monero_syncer(),
                                    BusMsg::Sync(SyncMsg::Task(watch_tx)),
                                )?;
                            }
                            let abort_task = self.syncer_state.abort_task(*id);
                            endpoints.send_to(
                                ServiceBus::Sync,
                                self.identity(),
                                self.syncer_state.monero_syncer(),
                                BusMsg::Sync(SyncMsg::Task(abort_task)),
                            )?;
                        }
                    }

                    Event::TransactionConfirmations(TransactionConfirmations {
                        confirmations: Some(confirmations),
                        ..
                    }) if (self.state.b_buy_sig()
                        || (self.state.a_refundsig() && self.state.a_xmr_locked()))
                        && *confirmations >= self.temporal_safety.sweep_monero_thr
                        && self.pending_requests().contains_key(&source)
                        && self
                            .pending_requests()
                            .get(&source)
                            .map(|r| r.len() > 0)
                            .unwrap_or(false) =>
                    {
                        let PendingRequest {
                            source: _,
                            request,
                            dest,
                            bus_id,
                        } = self
                            .pending_requests()
                            .remove(&source)
                            .expect("Checked above")
                            .pop()
                            .unwrap();
                        if let (
                            BusMsg::Sync(SyncMsg::Task(Task::SweepAddress(mut task))),
                            ServiceBus::Sync,
                        ) = (request.clone(), bus_id)
                        {
                            // safe cast
                            task.from_height =
                                Some(self.syncer_state.monero_height - *confirmations as u64);
                            let request = BusMsg::Sync(SyncMsg::Task(Task::SweepAddress(task)));

                            info!(
                                "{} | Monero are spendable now (height {}), sweeping ephemeral wallet",
                                self.swap_id.bright_blue_italic(),
                                self.syncer_state.monero_height.bright_white_bold()
                            );
                            endpoints.send_to(bus_id, self.identity(), dest, request)?;
                        } else {
                            error!(
                                "Not the sweep task {} or not Ctl bus found {}",
                                request, bus_id
                            );
                        }
                    }

                    Event::TransactionConfirmations(TransactionConfirmations {
                        confirmations: Some(confirmations),
                        ..
                    }) if self
                        .temporal_safety
                        .final_tx(*confirmations, Blockchain::Monero)
                        && self.state.b_core_arb()
                        && !self.state.cancel_seen()
                        && self.pending_requests().contains_key(&source)
                        && self
                            .pending_requests()
                            .get(&source)
                            .map(|reqs| reqs.len() == 1)
                            .unwrap() =>
                    {
                        // error!("not checking tx rcvd is accordant lock");
                        let success = PendingRequests::continue_deferred_requests(
                            self,
                            endpoints,
                            source,
                            |r| {
                                matches!(
                                    r,
                                    &PendingRequest {
                                        bus_id: ServiceBus::Msg,
                                        request: BusMsg::Msg(Msg::BuyProcedureSignature(_)),
                                        ..
                                    }
                                )
                            },
                        );
                        if success {
                            let next_state = State::Bob(BobState::BuySigB {
                                buy_tx_seen: false,
                                last_checkpoint_type: self.state.last_checkpoint_type().unwrap(),
                            });
                            self.state_update(endpoints, next_state)?;
                        }
                    }

                    Event::TransactionConfirmations(TransactionConfirmations {
                        id,
                        confirmations,
                        ..
                    }) if self.syncer_state.tasks.watched_txs.contains_key(id)
                        && !self
                            .temporal_safety
                            .final_tx(confirmations.unwrap_or(0), Blockchain::Monero) =>
                    {
                        self.syncer_state.handle_tx_confs(
                            id,
                            confirmations,
                            self.swap_id(),
                            self.temporal_safety.xmr_finality_thr,
                        );
                    }

                    Event::TransactionConfirmations(TransactionConfirmations {
                        id,
                        confirmations,
                        ..
                    }) => {
                        self.syncer_state.handle_tx_confs(
                            id,
                            confirmations,
                            self.swap_id(),
                            self.temporal_safety.xmr_finality_thr,
                        );
                    }

                    Event::TaskAborted(_) => {}

                    Event::SweepSuccess(SweepSuccess { id, .. })
                        if (self.state.b_buy_sig() || self.state.a_xmr_locked())
                            && self.syncer_state.tasks.sweeping_addr.is_some()
                            && &self.syncer_state.tasks.sweeping_addr.unwrap() == id =>
                    {
                        if self.syncer_state.awaiting_funding {
                            warn!(
                                "FundingCompleted never emitted, but not possible to sweep\
                                   monero without passing through funding completed:\
                                   emitting it now to clean up farcasterd"
                            );
                            self.syncer_state.awaiting_funding = false;
                            match self.state.swap_role() {
                                SwapRole::Alice => {
                                    endpoints.send_to(
                                        ServiceBus::Ctl,
                                        self.identity(),
                                        ServiceId::Farcasterd,
                                        BusMsg::Ctl(Ctl::FundingCompleted(Blockchain::Monero)),
                                    )?;
                                }
                                SwapRole::Bob => {
                                    endpoints.send_to(
                                        ServiceBus::Ctl,
                                        self.identity(),
                                        ServiceId::Farcasterd,
                                        BusMsg::Ctl(Ctl::FundingCompleted(Blockchain::Bitcoin)),
                                    )?;
                                }
                            }
                        }
                        let abort_all = Task::Abort(Abort {
                            task_target: TaskTarget::AllTasks,
                            respond: Boolean::False,
                        });
                        endpoints.send_to(
                            ServiceBus::Sync,
                            self.identity(),
                            self.syncer_state.monero_syncer(),
                            BusMsg::Sync(SyncMsg::Task(abort_all.clone())),
                        )?;
                        endpoints.send_to(
                            ServiceBus::Sync,
                            self.identity(),
                            self.syncer_state.bitcoin_syncer(),
                            BusMsg::Sync(SyncMsg::Task(abort_all)),
                        )?;
                        let success = if self.state.b_buy_sig() {
                            self.state_update(
                                endpoints,
                                State::Bob(BobState::FinishB(Outcome::Buy)),
                            )?;
                            Some(Outcome::Buy)
                        } else if self.state.a_refund_seen() {
                            self.state_update(
                                endpoints,
                                State::Alice(AliceState::FinishA(Outcome::Refund)),
                            )?;
                            Some(Outcome::Refund)
                        } else {
                            error!("Unexpected sweeping state, not sending finalization commands to wallet and farcasterd");
                            None
                        };
                        if let Some(success) = success {
                            let swap_success_req = BusMsg::Ctl(Ctl::SwapOutcome(success));
                            self.send_ctl(endpoints, ServiceId::Wallet, swap_success_req.clone())?;
                            self.send_ctl(endpoints, ServiceId::Farcasterd, swap_success_req)?;
                            // remove txs to invalidate outdated states
                            self.txs.remove(&TxLabel::Cancel);
                            self.txs.remove(&TxLabel::Refund);
                            self.txs.remove(&TxLabel::Buy);
                            self.txs.remove(&TxLabel::Punish);
                        }
                    }
                    event => {
                        error!("event not handled {}", event)
                    }
                }
            }

            SyncMsg::Event(ref event) if source == self.syncer_state.bitcoin_syncer => {
                match &event {
                    Event::HeightChanged(HeightChanged { height, .. }) => {
                        self.syncer_state
                            .handle_height_change(*height, Blockchain::Bitcoin);
                    }

                    Event::AddressTransaction(AddressTransaction { id, amount, tx, .. })
                        if self.syncer_state.tasks.watched_addrs.get(id).is_some() =>
                    {
                        let tx = bitcoin::Transaction::deserialize(tx)?;
                        info!(
                            "Received AddressTransaction, processing tx {}",
                            &tx.txid().addr()
                        );
                        let txlabel = self.syncer_state.tasks.watched_addrs.get(id).unwrap();
                        match txlabel {
                            TxLabel::Funding
                                if self.syncer_state.awaiting_funding
                                    && self.state.b_required_funding_amount().is_some() =>
                            {
                                log_tx_seen(self.swap_id, txlabel, &tx.txid());
                                self.syncer_state.awaiting_funding = false;
                                // If the bitcoin amount does not match the expected funding amount, abort the swap
                                let amount = bitcoin::Amount::from_sat(*amount);
                                let required_funding_amount =
                                    self.state.b_required_funding_amount().unwrap();

                                if amount != required_funding_amount {
                                    // incorrect funding, start aborting procedure
                                    let msg = format!("Incorrect amount funded. Required: {}, Funded: {}. Do not fund this swap anymore, will abort and atttempt to sweep the Bitcoin to the provided address.", amount, required_funding_amount);
                                    error!("{}", msg);
                                    self.report_progress_message_to(
                                        endpoints,
                                        ServiceId::Farcasterd,
                                        msg,
                                    )?;
                                    // FIXME: syncer shall not have permission to AbortSwap, replace source by identity?
                                    self.handle_ctl(
                                        endpoints,
                                        source,
                                        BusMsg::Ctl(Ctl::AbortSwap),
                                    )?;
                                    return Ok(());
                                } else {
                                    // funding completed, amount is correct
                                    endpoints.send_to(
                                        ServiceBus::Ctl,
                                        self.identity(),
                                        ServiceId::Farcasterd,
                                        BusMsg::Ctl(Ctl::FundingCompleted(Blockchain::Bitcoin)),
                                    )?;
                                }

                                // forward tx to wallet
                                let req = BusMsg::Ctl(Ctl::Tx(Tx::Funding(tx)));
                                self.send_wallet(ServiceBus::Ctl, endpoints, req)?;
                            }

                            txlabel => {
                                error!(
                                    "address transaction event not supported for tx {} at state {}",
                                    txlabel, &self.state
                                )
                            }
                        }
                    }

                    Event::AddressTransaction(AddressTransaction { tx, .. }) => {
                        let tx = bitcoin::Transaction::deserialize(tx)?;
                        warn!(
                            "unknown address transaction with txid {}",
                            &tx.txid().addr()
                        )
                    }

                    Event::TransactionRetrieved(TransactionRetrieved { id, tx: Some(tx) })
                        if self.syncer_state.tasks.retrieving_txs.contains_key(id) =>
                    {
                        let (txlabel, _) =
                            self.syncer_state.tasks.retrieving_txs.remove(id).unwrap();
                        match txlabel {
                            TxLabel::Buy if self.state.b_buy_sig() => {
                                log_tx_seen(self.swap_id, &txlabel, &tx.txid());
                                self.state.b_sup_buysig_buy_tx_seen();
                                let req = BusMsg::Ctl(Ctl::Tx(Tx::Buy(tx.clone())));
                                self.send_wallet(ServiceBus::Ctl, endpoints, req)?
                            }
                            TxLabel::Buy => {
                                warn!(
                                    "expected BobState(BuySigB), found {}. Any chance you reused the \
                                     destination/refund address in the cli command? For your own privacy, \
                                     do not reuse bitcoin addresses. Txid {}",
                                    self.state,
                                    tx.txid().addr(),
                                )
                            }
                            TxLabel::Refund
                                if self.state.a_refundsig()
                                    && self.state.a_xmr_locked()
                                // && !self.state.a_buy_published()
                                =>
                            {
                                log_tx_seen(self.swap_id, &txlabel, &tx.txid());
                                let req = BusMsg::Ctl(Ctl::Tx(Tx::Refund(tx.clone())));
                                self.send_wallet(ServiceBus::Ctl, endpoints, req)?
                            }
                            txlabel => {
                                error!(
                                    "Transaction retrieved event not supported for tx {} at state {}",
                                    txlabel, &self.state
                                )
                            }
                        }
                    }
<<<<<<< HEAD
=======
                    _ => {}
                }
            }

            Request::SweepAddress(sweep_address) => match sweep_address {
                SweepAddressAddendum::Bitcoin(sweep_btc) => {
                    info!(
                        "{} | Sweeping source (funding) address: {} to destination address: {}",
                        self.swap_id, sweep_btc.source_address, sweep_btc.destination_address
                    );
                    let task = self.syncer_state.sweep_btc(sweep_btc.clone(), false);
                    endpoints.send_to(
                        ServiceBus::Ctl,
                        self.identity(),
                        self.syncer_state.bitcoin_syncer(),
                        Request::SyncerTask(task),
                    )?;
                }
                SweepAddressAddendum::Monero(sweep_xmr) => {
                    let task = self.syncer_state.sweep_xmr(sweep_xmr.clone(), true);
                    let acc_confs_needs = self.temporal_safety.sweep_monero_thr
                        - self.temporal_safety.xmr_finality_thr;
                    let sweep_block =
                        self.syncer_state.height(Blockchain::Monero) + acc_confs_needs as u64;
                    info!(
                        "{} | Tx {} needs {}, and has {} {}",
                        self.swap_id.bright_blue_italic(),
                        TxLabel::AccLock.bright_white_bold(),
                        "10 confirmations".bright_green_bold(),
                        (10 - acc_confs_needs).bright_green_bold(),
                        "confirmations".bright_green_bold(),
                    );
                    info!(
                        "{} | {} reaches your address {} around block {}",
                        self.swap_id.bright_blue_italic(),
                        Blockchain::Monero.bright_white_bold(),
                        sweep_xmr.destination_address.bright_yellow_bold(),
                        sweep_block.bright_blue_bold(),
                    );
                    warn!(
                        "Peerd might crash, just ignore it, counterparty closed\
                               connection but you don't need it anymore!"
                    );
                    let request = Request::SyncerTask(task);
                    let dest = self.syncer_state.monero_syncer();
                    let pending_request = PendingRequest::new(
                        self.identity(),
                        dest.clone(),
                        ServiceBus::Ctl,
                        request,
                    );
                    self.pending_requests.defer_request(dest, pending_request);
                }
            },

            Request::Protocol(Msg::RefundProcedureSignatures(refund_proc_sigs))
                if self.state.reveal()
                    && self.state.remote_params().is_some()
                    && self.state.local_params().is_some() =>
            {
                // checkpoint alice pre lock bob
                debug!(
                    "{} | checkpointing alice pre lock swapd state",
                    self.swap_id.bright_blue_italic()
                );
                if self.state.a_sup_checkpoint_pre_lock() {
                    checkpoint_send(
                        endpoints,
                        self.swap_id,
                        self.identity(),
                        ServiceId::Database,
                        request::CheckpointState::CheckpointSwapd(CheckpointSwapd {
                            state: self.state.clone(),
                            last_msg: Msg::RefundProcedureSignatures(refund_proc_sigs.clone()),
                            enquirer: self.enquirer.clone(),
                            temporal_safety: self.temporal_safety.clone(),
                            txs: self.txs.clone(),
                            txids: self.syncer_state.tasks.txids.clone(),
                            pending_requests: self.pending_requests().clone(),
                            pending_broadcasts: self.syncer_state.pending_broadcast_txs(),
                            xmr_addr_addendum: self.syncer_state.xmr_addr_addendum.clone(),
                        }),
                    )?;
                }
>>>>>>> aaa8ea4e

                    Event::TransactionRetrieved(TransactionRetrieved { id, tx: None })
                        if self.syncer_state.tasks.retrieving_txs.contains_key(id) =>
                    {
                        let (_tx_label, task) =
                            self.syncer_state.tasks.retrieving_txs.get(id).unwrap();
                        std::thread::sleep(core::time::Duration::from_millis(500));
                        endpoints.send_to(
                            ServiceBus::Sync,
                            self.identity(),
                            self.syncer_state.bitcoin_syncer(),
                            BusMsg::Sync(SyncMsg::Task(task.clone())),
                        )?;
                    }

                    Event::TransactionConfirmations(TransactionConfirmations {
                        id,
                        confirmations: Some(confirmations),
                        ..
                    }) if self
                        .temporal_safety
                        .final_tx(*confirmations, Blockchain::Bitcoin)
                        && self.syncer_state.tasks.watched_txs.get(id).is_some() =>
                    {
                        self.syncer_state.handle_tx_confs(
                            id,
                            &Some(*confirmations),
                            self.swap_id(),
                            self.temporal_safety.btc_finality_thr,
                        );
                        let txlabel = self.syncer_state.tasks.watched_txs.get(id).unwrap();
                        // saving requests of interest for later replaying latest event
                        // TODO MAYBE: refactor this block into following TxLabel match as an outer block with inner matching again
                        match &txlabel {
                            TxLabel::Lock => {
                                self.syncer_state.lock_tx_confs = Some(request.clone());
                            }
                            TxLabel::Cancel => {
                                self.syncer_state.cancel_tx_confs = Some(request.clone());
                                self.state.sup_cancel_seen();
                            }

                            _ => {}
                        }
                        match txlabel {
                            TxLabel::Funding => {}
                            TxLabel::Lock
                                if self.state.a_refundsig()
                                    && !self.state.a_xmr_locked()
                                    && !self.state.a_buy_published()
                                    && self.state.local_params().is_some()
                                    && self.state.remote_params().is_some()
                                    && !self.syncer_state.acc_lock_watched() =>
                            {
                                self.state.a_sup_refundsig_btclocked();
                                // TODO: implement state management here?
                                if let (
                                    Some(Params::Alice(alice_params)),
                                    Some(Params::Bob(bob_params)),
                                ) = (&self.state.local_params(), &self.state.remote_params())
                                {
                                    let (spend, view) =
                                        aggregate_xmr_spend_view(alice_params, bob_params);
                                    let viewpair = monero::ViewPair { spend, view };
                                    let address = monero::Address::from_viewpair(
                                        self.syncer_state.network.into(),
                                        &viewpair,
                                    );
                                    let swap_id = self.swap_id();
                                    let amount = self.syncer_state.monero_amount;
                                    info!(
                                        "{} | Send {} to {}",
                                        swap_id.bright_blue_italic(),
                                        amount.bright_green_bold(),
                                        address.addr(),
                                    );
                                    self.state.a_sup_required_funding_amount(amount);
                                    let funding_request = BusMsg::Ctl(Ctl::FundingInfo(
                                        FundingInfo::Monero(MoneroFundingInfo {
                                            swap_id,
                                            address,
                                            amount,
                                        }),
                                    ));
                                    self.syncer_state.awaiting_funding = true;
                                    if let Some(enquirer) = self.enquirer.clone() {
                                        endpoints.send_to(
                                            ServiceBus::Ctl,
                                            self.identity(),
                                            enquirer,
                                            funding_request,
                                        )?
                                    }
                                    let txlabel = TxLabel::AccLock;
                                    if !self.syncer_state.is_watched_addr(&txlabel) {
                                        let watch_addr_task = self
                                            .syncer_state
                                            .watch_addr_xmr(spend, view, txlabel, None);
                                        endpoints.send_to(
                                            ServiceBus::Sync,
                                            self.identity(),
                                            self.syncer_state.monero_syncer(),
                                            BusMsg::Sync(SyncMsg::Task(watch_addr_task)),
                                        )?;
                                    }
                                } else {
                                    error!(
                                        "local_params or remote_params not set for Alice, state {}",
                                        self.state
                                    )
                                }
                            }
                            TxLabel::Lock
                                if self.temporal_safety.valid_cancel(*confirmations)
                                    && self.state.safe_cancel()
                                    && self.txs.contains_key(&TxLabel::Cancel) =>
                            {
                                let (tx_label, cancel_tx) =
                                    self.txs.remove_entry(&TxLabel::Cancel).unwrap();
                                self.broadcast(cancel_tx, tx_label, endpoints)?
                            }
                            TxLabel::Lock
                                if self.temporal_safety.safe_buy(*confirmations)
                                    && self.state.swap_role() == SwapRole::Alice
                                    && self.state.a_refundsig()
                                    && !self.state.a_buy_published()
                                    && !self.state.cancel_seen()
                                    && !self.state.a_overfunded() // don't publish buy in case we overfunded
                                    && self.txs.contains_key(&TxLabel::Buy)
                                    && self.state.remote_params().is_some()
                                    && self.state.local_params().is_some() =>
                            {
                                let xmr_locked = self.state.a_xmr_locked();
                                let btc_locked = self.state.a_btc_locked();
                                let overfunded = self.state.a_overfunded();
                                let required_funding_amount =
                                    self.state.a_required_funding_amount();
                                if let Some((txlabel, buy_tx)) =
                                    self.txs.remove_entry(&TxLabel::Buy)
                                {
                                    self.broadcast(buy_tx, txlabel, endpoints)?;
                                    self.state = State::Alice(AliceState::RefundSigA {
                                        local_params: self.state.local_params().cloned().unwrap(),
                                        buy_published: true, // FIXME
                                        btc_locked,
                                        xmr_locked,
                                        cancel_seen: false,
                                        refund_seen: false,
                                        remote_params: self.state.remote_params().unwrap(),
                                        last_checkpoint_type: self
                                            .state
                                            .last_checkpoint_type()
                                            .unwrap(),
                                        required_funding_amount,
                                        overfunded,
                                    });
                                } else {
                                    warn!(
                                        "Alice doesn't have the buy tx, probably didnt receive \
                                             the buy signature yet: {}",
                                        self.state
                                    );
                                }
                            }
                            TxLabel::Lock
                                if self
                                    .temporal_safety
                                    .stop_funding_before_cancel(*confirmations)
                                    && self.state.safe_cancel()
                                    && self.state.swap_role() == SwapRole::Alice
                                    && self.syncer_state.awaiting_funding =>
                            {
                                warn!(
                                    "{} | Alice, the swap may be cancelled soon. Do not fund anymore",
                                    self.swap_id.bright_blue_italic()
                                );
                                self.syncer_state.awaiting_funding = false;
                                endpoints.send_to(
                                    ServiceBus::Ctl,
                                    self.identity(),
                                    ServiceId::Farcasterd,
                                    BusMsg::Ctl(Ctl::FundingCanceled(Blockchain::Monero)),
                                )?
                            }

                            TxLabel::Cancel
                                if self.temporal_safety.valid_punish(*confirmations)
                                    && self.state.a_refundsig()
                                    && self.state.a_xmr_locked()
                                    && self.txs.contains_key(&TxLabel::Punish)
                                    && !self.state.a_refund_seen() =>
                            {
                                trace!("Alice publishes punish tx");

                                let (tx_label, punish_tx) =
                                    self.txs.remove_entry(&TxLabel::Punish).unwrap();
                                // syncer's watch punish tx task
                                if !self.syncer_state.is_watched_tx(&tx_label) {
                                    let txid = punish_tx.txid();
                                    let task = self.syncer_state.watch_tx_btc(txid, tx_label);
                                    endpoints.send_to(
                                        ServiceBus::Sync,
                                        self.identity(),
                                        self.syncer_state.bitcoin_syncer(),
                                        BusMsg::Sync(SyncMsg::Task(task)),
                                    )?;
                                }

                                self.broadcast(punish_tx, tx_label, endpoints)?;
                            }

                            TxLabel::Cancel
                                if self.temporal_safety.safe_refund(*confirmations)
                                    && (self.state.b_buy_sig() || self.state.b_core_arb())
                                    && self.txs.contains_key(&TxLabel::Refund) =>
                            {
                                trace!("here Bob publishes refund tx");
                                let (tx_label, refund_tx) =
                                    self.txs.remove_entry(&TxLabel::Refund).unwrap();
                                self.broadcast(refund_tx, tx_label, endpoints)?;
                            }
                            TxLabel::Cancel
                                if (self.state.swap_role() == SwapRole::Alice
                                    && !self.state.a_xmr_locked()) =>
                            {
                                warn!(
                                    "{} | Alice, this swap was canceled. Do not fund anymore.",
                                    self.swap_id.bright_blue_italic()
                                );
                                if self.syncer_state.awaiting_funding {
                                    endpoints.send_to(
                                        ServiceBus::Ctl,
                                        self.identity(),
                                        ServiceId::Farcasterd,
                                        BusMsg::Ctl(Ctl::FundingCanceled(Blockchain::Monero)),
                                    )?;
                                    self.syncer_state.awaiting_funding = false;
                                }
                                self.state_update(
                                    endpoints,
                                    State::Alice(AliceState::FinishA(Outcome::Refund)),
                                )?;
                                let abort_all = Task::Abort(Abort {
                                    task_target: TaskTarget::AllTasks,
                                    respond: Boolean::False,
                                });
                                endpoints.send_to(
                                    ServiceBus::Sync,
                                    self.identity(),
                                    self.syncer_state.monero_syncer(),
                                    BusMsg::Sync(SyncMsg::Task(abort_all.clone())),
                                )?;
                                endpoints.send_to(
                                    ServiceBus::Sync,
                                    self.identity(),
                                    self.syncer_state.bitcoin_syncer(),
                                    BusMsg::Sync(SyncMsg::Task(abort_all)),
                                )?;
                                let swap_success_req =
                                    BusMsg::Ctl(Ctl::SwapOutcome(Outcome::Refund));
                                self.send_wallet(
                                    ServiceBus::Ctl,
                                    endpoints,
                                    swap_success_req.clone(),
                                )?;
                                self.send_ctl(endpoints, ServiceId::Farcasterd, swap_success_req)?;
                                self.txs.remove(&TxLabel::Buy);
                                self.txs.remove(&TxLabel::Cancel);
                                self.txs.remove(&TxLabel::Punish);
                            }
                            TxLabel::Buy
                                if self
                                    .temporal_safety
                                    .final_tx(*confirmations, Blockchain::Bitcoin)
                                    && self.state.a_refundsig() =>
                            {
                                // FIXME: swap ends here for alice
                                // wallet + farcaster
                                self.state_update(
                                    endpoints,
                                    State::Alice(AliceState::FinishA(Outcome::Buy)),
                                )?;
                                let abort_all = Task::Abort(Abort {
                                    task_target: TaskTarget::AllTasks,
                                    respond: Boolean::False,
                                });
                                endpoints.send_to(
                                    ServiceBus::Sync,
                                    self.identity(),
                                    self.syncer_state.monero_syncer(),
                                    BusMsg::Sync(SyncMsg::Task(abort_all.clone())),
                                )?;
                                endpoints.send_to(
                                    ServiceBus::Sync,
                                    self.identity(),
                                    self.syncer_state.bitcoin_syncer(),
                                    BusMsg::Sync(SyncMsg::Task(abort_all)),
                                )?;
                                let swap_success_req = BusMsg::Ctl(Ctl::SwapOutcome(Outcome::Buy));
                                self.send_wallet(
                                    ServiceBus::Ctl,
                                    endpoints,
                                    swap_success_req.clone(),
                                )?;
                                self.send_ctl(endpoints, ServiceId::Farcasterd, swap_success_req)?;
                                self.txs.remove(&TxLabel::Cancel);
                                self.txs.remove(&TxLabel::Punish);
                            }
                            TxLabel::Buy
                                if self.state.swap_role() == SwapRole::Bob
                                    && self.syncer_state.tasks.txids.contains_key(txlabel) =>
                            {
                                debug!("request Buy tx task");
                                let (txlabel, txid) =
                                    self.syncer_state.tasks.txids.remove_entry(txlabel).unwrap();
                                let task = self.syncer_state.retrieve_tx_btc(txid, txlabel);
                                endpoints.send_to(
                                    ServiceBus::Sync,
                                    self.identity(),
                                    self.syncer_state.bitcoin_syncer(),
                                    BusMsg::Sync(SyncMsg::Task(task)),
                                )?;
                            }
                            TxLabel::Refund
                                if self.state.swap_role() == SwapRole::Alice
                                    && !self.state.a_refund_seen()
                                    && self.syncer_state.tasks.txids.contains_key(txlabel) =>
                            {
                                debug!("subscribe Refund address task");
                                self.state.a_sup_refundsig_refund_seen();
                                let (txlabel, txid) =
                                    self.syncer_state.tasks.txids.remove_entry(txlabel).unwrap();
                                let task = self.syncer_state.retrieve_tx_btc(txid, txlabel);
                                endpoints.send_to(
                                    ServiceBus::Sync,
                                    self.identity(),
                                    self.syncer_state.bitcoin_syncer(),
                                    BusMsg::Sync(SyncMsg::Task(task)),
                                )?;
                            }

                            TxLabel::Refund if self.state.swap_role() == SwapRole::Bob => {
                                let abort_all = Task::Abort(Abort {
                                    task_target: TaskTarget::AllTasks,
                                    respond: Boolean::False,
                                });
                                endpoints.send_to(
                                    ServiceBus::Sync,
                                    self.identity(),
                                    self.syncer_state.monero_syncer(),
                                    BusMsg::Sync(SyncMsg::Task(abort_all.clone())),
                                )?;
                                endpoints.send_to(
                                    ServiceBus::Sync,
                                    self.identity(),
                                    self.syncer_state.bitcoin_syncer(),
                                    BusMsg::Sync(SyncMsg::Task(abort_all)),
                                )?;
                                self.state_update(
                                    endpoints,
                                    State::Bob(BobState::FinishB(Outcome::Refund)),
                                )?;
                                let swap_success_req =
                                    BusMsg::Ctl(Ctl::SwapOutcome(Outcome::Refund));
                                self.send_ctl(
                                    endpoints,
                                    ServiceId::Wallet,
                                    swap_success_req.clone(),
                                )?;
                                self.send_ctl(endpoints, ServiceId::Farcasterd, swap_success_req)?;
                                // remove txs to invalidate outdated states
                                self.txs.remove(&TxLabel::Cancel);
                                self.txs.remove(&TxLabel::Refund);
                                self.txs.remove(&TxLabel::Buy);
                                self.txs.remove(&TxLabel::Punish);
                            }
                            TxLabel::Punish => {
                                let abort_all = Task::Abort(Abort {
                                    task_target: TaskTarget::AllTasks,
                                    respond: Boolean::False,
                                });
                                endpoints.send_to(
                                    ServiceBus::Sync,
                                    self.identity(),
                                    self.syncer_state.monero_syncer(),
                                    BusMsg::Sync(SyncMsg::Task(abort_all.clone())),
                                )?;
                                endpoints.send_to(
                                    ServiceBus::Sync,
                                    self.identity(),
                                    self.syncer_state.bitcoin_syncer(),
                                    BusMsg::Sync(SyncMsg::Task(abort_all)),
                                )?;
                                match self.state.swap_role() {
                                    SwapRole::Alice => self.state_update(
                                        endpoints,
                                        State::Alice(AliceState::FinishA(Outcome::Punish)),
                                    )?,
                                    SwapRole::Bob => {
                                        warn!("{}", "You were punished!".err());
                                        self.state_update(
                                            endpoints,
                                            State::Bob(BobState::FinishB(Outcome::Punish)),
                                        )?
                                    }
                                }
                                let swap_success_req =
                                    BusMsg::Ctl(Ctl::SwapOutcome(Outcome::Punish));
                                self.send_ctl(
                                    endpoints,
                                    ServiceId::Wallet,
                                    swap_success_req.clone(),
                                )?;
                                self.send_ctl(endpoints, ServiceId::Farcasterd, swap_success_req)?;
                                // remove txs to invalidate outdated states
                                self.txs.remove(&TxLabel::Cancel);
                                self.txs.remove(&TxLabel::Refund);
                                self.txs.remove(&TxLabel::Buy);
                                self.txs.remove(&TxLabel::Punish);
                            }
                            tx_label => trace!(
                                "{} | Tx {} with {} confirmations evokes no response in state {}",
                                self.swap_id.bright_blue_italic(),
                                tx_label.bright_white_bold(),
                                confirmations,
                                &self.state
                            ),
                        }
                    }

                    Event::TransactionConfirmations(TransactionConfirmations {
                        id,
                        confirmations,
                        ..
                    }) => {
                        self.syncer_state.handle_tx_confs(
                            id,
                            confirmations,
                            self.swap_id(),
                            self.temporal_safety.btc_finality_thr,
                        );
                    }

                    Event::TransactionBroadcasted(event) => {
                        self.syncer_state.transaction_broadcasted(event)
                    }

                    Event::TaskAborted(event) => {
                        debug!("{}", event)
                    }

                    Event::SweepSuccess(SweepSuccess { id, .. })
                        if self.state.b_outcome_abort()
                            && self.syncer_state.tasks.sweeping_addr.is_some()
                            && &self.syncer_state.tasks.sweeping_addr.unwrap() == id =>
                    {
                        self.state_update(
                            endpoints,
                            State::Bob(BobState::FinishB(Outcome::Abort)),
                        )?;
                        endpoints.send_to(
                            ServiceBus::Ctl,
                            self.identity(),
                            ServiceId::Farcasterd,
                            BusMsg::Ctl(Ctl::FundingCanceled(Blockchain::Bitcoin)),
                        )?;
                        self.abort_swap(endpoints)?;
                    }

                    Event::SweepSuccess(event) => {
                        debug!("{}", event)
                    }

                    Event::TransactionRetrieved(event) => {
                        debug!("{}", event)
                    }

                    Event::FeeEstimation(FeeEstimation {
                        fee_estimations:
                            FeeEstimations::BitcoinFeeEstimation {
                                high_priority_sats_per_kvbyte,
                                low_priority_sats_per_kvbyte: _,
                            },
                        id: _,
                    }) => {
                        // FIXME handle low priority as well
                        info!("fee: {} sat/kvB", high_priority_sats_per_kvbyte);
                        self.syncer_state.btc_fee_estimate_sat_per_kvb =
                            Some(*high_priority_sats_per_kvbyte);

                        if self.state.remote_commit().is_some()
                            && (self.state.commit() || self.state.reveal())
                            && self.state.b_address().is_some()
                            && self.syncer_state.btc_fee_estimate_sat_per_kvb.is_some()
                        {
                            let success = PendingRequests::continue_deferred_requests(
                                self,
                                endpoints,
                                source,
                                |i| {
                                    matches!(
                                        &i,
                                        &PendingRequest {
                                            bus_id: ServiceBus::Msg,
                                            request: BusMsg::Msg(Msg::Reveal(
                                                Reveal::AliceParameters(..)
                                            )),
                                            dest: ServiceId::Swap(..),
                                            ..
                                        }
                                    )
                                },
                            );
                            if success {
                                debug!("successfully dispatched reveal:aliceparams")
                            } else {
                                debug!("failed dispatching reveal:aliceparams, maybe sent before")
                            }
                        }
                    }
                }
            }

            _ => {
                warn!("BusMsg is not handled by the SYNC interface {}", request);
            }
        }

        Ok(())
    }
}

impl Runtime {
    fn ask_bob_to_fund(
        &mut self,
        sat_per_kvb: u64,
        address: bitcoin::Address,
        endpoints: &mut Endpoints,
    ) -> Result<(), Error> {
        let swap_id = self.swap_id();
        let vsize = 94;
        let nr_inputs = 1;
        let total_fees =
            bitcoin::Amount::from_sat(p2wpkh_signed_tx_fee(sat_per_kvb, vsize, nr_inputs));
        let amount = self.syncer_state.bitcoin_amount + total_fees;
        info!(
            "{} | Send {} to {}, this includes {} for the Lock transaction network fees",
            swap_id.bright_blue_italic(),
            amount.bright_green_bold(),
            address.addr(),
            total_fees
        );
        self.state.b_sup_required_funding_amount(amount);
        let req = BusMsg::Ctl(Ctl::FundingInfo(FundingInfo::Bitcoin(BitcoinFundingInfo {
            swap_id,
            address,
            amount,
        })));
        self.syncer_state.awaiting_funding = true;

        if let Some(enquirer) = self.enquirer.clone() {
            endpoints.send_to(ServiceBus::Ctl, self.identity(), enquirer, req)?;
        }
        Ok(())
    }
    pub fn taker_commit(
        &mut self,
        endpoints: &mut Endpoints,
        params: Params,
    ) -> Result<Commit, Error> {
        info!(
            "{} | {} to Maker remote peer",
            self.swap_id().bright_blue_italic(),
            "Proposing to take swap".bright_white_bold(),
        );

        let msg = format!(
            "Proposing to take swap {} to Maker remote peer",
            self.swap_id()
        );
        let enquirer = self.enquirer.clone();
        // Ignoring possible reporting errors here and after: do not want to
        // halt the swap just because the client disconnected
        let _ = self.report_progress_message_to(endpoints, &enquirer, msg);

        let engine = CommitmentEngine;
        let commitment = match params {
            Params::Bob(params) => {
                Commit::BobParameters(params.commit_bob(self.swap_id(), &engine))
            }
            Params::Alice(params) => {
                Commit::AliceParameters(params.commit_alice(self.swap_id(), &engine))
            }
        };

        Ok(commitment)
    }

    pub fn maker_commit(
        &mut self,
        endpoints: &mut Endpoints,
        peerd: &ServiceId,
        swap_id: SwapId,
        params: &Params,
    ) -> Result<Commit, Error> {
        info!(
            "{} | {} as Maker from Taker through peerd {}",
            swap_id.bright_blue_italic(),
            "Accepting swap".bright_white_bold(),
            peerd.bright_blue_italic()
        );

        let msg = format!(
            "Accepting swap {} as Maker from Taker through peerd {}",
            swap_id, peerd
        );
        let enquirer = self.enquirer.clone();
        // Ignoring possible reporting errors here and after: do not want to
        // halt the swap just because the client disconnected
        let _ = self.report_progress_message_to(endpoints, &enquirer, msg);

        let engine = CommitmentEngine;
        let commitment = match params.clone() {
            Params::Bob(params) => {
                Commit::BobParameters(params.commit_bob(self.swap_id(), &engine))
            }
            Params::Alice(params) => {
                Commit::AliceParameters(params.commit_alice(self.swap_id(), &engine))
            }
        };

        Ok(commitment)
    }

    fn abort_swap(&mut self, endpoints: &mut Endpoints) -> Result<(), Error> {
        let swap_success_req = BusMsg::Ctl(Ctl::SwapOutcome(Outcome::Abort));
        self.send_ctl(endpoints, ServiceId::Wallet, swap_success_req.clone())?;
        self.send_ctl(endpoints, ServiceId::Farcasterd, swap_success_req)?;
        info!("{} | Aborted swap.", self.swap_id);
        Ok(())
    }
}

pub fn get_swap_id(source: &ServiceId) -> Result<SwapId, Error> {
    if let ServiceId::Swap(swap_id) = source {
        Ok(*swap_id)
    } else {
        Err(Error::Farcaster("Not swapd".to_string()))
    }
}

fn aggregate_xmr_spend_view(
    alice_params: &Parameters,
    bob_params: &Parameters,
) -> (monero::PublicKey, monero::PrivateKey) {
    let alice_view = *alice_params
        .accordant_shared_keys
        .clone()
        .into_iter()
        .find(|vk| vk.tag() == &SharedKeyId::new(SHARED_VIEW_KEY_ID))
        .expect("accordant shared keys should always have a view key")
        .elem();
    let bob_view = *bob_params
        .accordant_shared_keys
        .clone()
        .into_iter()
        .find(|vk| vk.tag() == &SharedKeyId::new(SHARED_VIEW_KEY_ID))
        .expect("accordant shared keys should always have a view key")
        .elem();
    (alice_params.spend + bob_params.spend, alice_view + bob_view)
}

fn remote_params_candidate(reveal: &Reveal, remote_commit: Commit) -> Result<Params, Error> {
    // parameter processing irrespective of maker & taker role
    let core_wallet = CommitmentEngine;
    match reveal {
        Reveal::AliceParameters(reveal) => match &remote_commit {
            Commit::AliceParameters(commit) => {
                commit.verify_with_reveal(&core_wallet, reveal.clone())?;
                Ok(Params::Alice(reveal.clone().into_parameters()))
            }
            _ => {
                let err_msg = "expected Some(Commit::Alice(commit))";
                error!("{}", err_msg);
                Err(Error::Farcaster(err_msg.to_string()))
            }
        },
        Reveal::BobParameters(reveal) => match &remote_commit {
            Commit::BobParameters(commit) => {
                commit.verify_with_reveal(&core_wallet, reveal.clone())?;
                Ok(Params::Bob(reveal.clone().into_parameters()))
            }
            _ => {
                let err_msg = "expected Some(Commit::Bob(commit))";
                error!("{}", err_msg);
                Err(Error::Farcaster(err_msg.to_string()))
            }
        },
        Reveal::Proof(_) => Err(Error::Farcaster(s!(
            "this should have been caught by another pattern!"
        ))),
    }
}<|MERGE_RESOLUTION|>--- conflicted
+++ resolved
@@ -1186,7 +1186,7 @@
                     )?;
                 }
                 SweepAddressAddendum::Monero(sweep_xmr) => {
-                    let task = self.syncer_state.sweep_xmr(sweep_xmr.clone(), false);
+                    let task = self.syncer_state.sweep_xmr(sweep_xmr.clone(), true);
                     let acc_confs_needs = self.temporal_safety.sweep_monero_thr
                         - self.temporal_safety.xmr_finality_thr;
                     let sweep_block =
@@ -1986,93 +1986,6 @@
                             }
                         }
                     }
-<<<<<<< HEAD
-=======
-                    _ => {}
-                }
-            }
-
-            Request::SweepAddress(sweep_address) => match sweep_address {
-                SweepAddressAddendum::Bitcoin(sweep_btc) => {
-                    info!(
-                        "{} | Sweeping source (funding) address: {} to destination address: {}",
-                        self.swap_id, sweep_btc.source_address, sweep_btc.destination_address
-                    );
-                    let task = self.syncer_state.sweep_btc(sweep_btc.clone(), false);
-                    endpoints.send_to(
-                        ServiceBus::Ctl,
-                        self.identity(),
-                        self.syncer_state.bitcoin_syncer(),
-                        Request::SyncerTask(task),
-                    )?;
-                }
-                SweepAddressAddendum::Monero(sweep_xmr) => {
-                    let task = self.syncer_state.sweep_xmr(sweep_xmr.clone(), true);
-                    let acc_confs_needs = self.temporal_safety.sweep_monero_thr
-                        - self.temporal_safety.xmr_finality_thr;
-                    let sweep_block =
-                        self.syncer_state.height(Blockchain::Monero) + acc_confs_needs as u64;
-                    info!(
-                        "{} | Tx {} needs {}, and has {} {}",
-                        self.swap_id.bright_blue_italic(),
-                        TxLabel::AccLock.bright_white_bold(),
-                        "10 confirmations".bright_green_bold(),
-                        (10 - acc_confs_needs).bright_green_bold(),
-                        "confirmations".bright_green_bold(),
-                    );
-                    info!(
-                        "{} | {} reaches your address {} around block {}",
-                        self.swap_id.bright_blue_italic(),
-                        Blockchain::Monero.bright_white_bold(),
-                        sweep_xmr.destination_address.bright_yellow_bold(),
-                        sweep_block.bright_blue_bold(),
-                    );
-                    warn!(
-                        "Peerd might crash, just ignore it, counterparty closed\
-                               connection but you don't need it anymore!"
-                    );
-                    let request = Request::SyncerTask(task);
-                    let dest = self.syncer_state.monero_syncer();
-                    let pending_request = PendingRequest::new(
-                        self.identity(),
-                        dest.clone(),
-                        ServiceBus::Ctl,
-                        request,
-                    );
-                    self.pending_requests.defer_request(dest, pending_request);
-                }
-            },
-
-            Request::Protocol(Msg::RefundProcedureSignatures(refund_proc_sigs))
-                if self.state.reveal()
-                    && self.state.remote_params().is_some()
-                    && self.state.local_params().is_some() =>
-            {
-                // checkpoint alice pre lock bob
-                debug!(
-                    "{} | checkpointing alice pre lock swapd state",
-                    self.swap_id.bright_blue_italic()
-                );
-                if self.state.a_sup_checkpoint_pre_lock() {
-                    checkpoint_send(
-                        endpoints,
-                        self.swap_id,
-                        self.identity(),
-                        ServiceId::Database,
-                        request::CheckpointState::CheckpointSwapd(CheckpointSwapd {
-                            state: self.state.clone(),
-                            last_msg: Msg::RefundProcedureSignatures(refund_proc_sigs.clone()),
-                            enquirer: self.enquirer.clone(),
-                            temporal_safety: self.temporal_safety.clone(),
-                            txs: self.txs.clone(),
-                            txids: self.syncer_state.tasks.txids.clone(),
-                            pending_requests: self.pending_requests().clone(),
-                            pending_broadcasts: self.syncer_state.pending_broadcast_txs(),
-                            xmr_addr_addendum: self.syncer_state.xmr_addr_addendum.clone(),
-                        }),
-                    )?;
-                }
->>>>>>> aaa8ea4e
 
                     Event::TransactionRetrieved(TransactionRetrieved { id, tx: None })
                         if self.syncer_state.tasks.retrieving_txs.contains_key(id) =>
