--- conflicted
+++ resolved
@@ -13,7 +13,7 @@
 // along with this software.
 // If not, see <https://opensource.org/licenses/MIT>.
 
-use crate::syncerd::opts::Coin;
+use crate::syncerd::{opts::Coin, Abort, HeightChanged, WatchHeight};
 use std::{
     any::Any,
     collections::{BTreeMap, HashMap, HashSet},
@@ -62,13 +62,6 @@
     role::{Arbitrating, SwapRole, TradeRole},
     swap::btcxmr::{BtcXmr, KeyManager},
     swap::SwapId,
-<<<<<<< HEAD
-    syncer::{
-        Abort, AddressTransaction, Boolean, BroadcastTransaction, Event, HeightChanged, Task,
-        TransactionConfirmations, WatchAddress, WatchHeight, WatchTransaction,
-    },
-=======
->>>>>>> d3fad604
     transaction::{Broadcastable, Transaction, TxLabel, Witnessable},
 };
 use internet2::zmqsocket::{self, ZmqSocketAddr, ZmqType};
@@ -176,7 +169,6 @@
     arbitrating_blockchain: Bitcoin<SegwitV0>,
     accordant_blockchain: Monero,
     enquirer: Option<ServiceId>,
-<<<<<<< HEAD
     syncer_state: SyncerState,
     temporal_safety: TemporalSafety,
     pending_requests: HashMap<ServiceId, PendingRequest>,
@@ -201,19 +193,9 @@
 
 struct SyncerState {
     task_lifetime: u64,
-    txs_status: HashMap<i32, (TxLabel, TxStatus)>,
+    txs_status: HashMap<u32, (TxLabel, TxStatus)>,
     block_height: u64,
-    task_counter: i32,
-=======
-    tx_finality_thr: i32,
-    confirmation_bound: u16,
-    task_lifetime: Option<u64>,
-    txs_status: HashMap<u32, (TxLabel, TxStatus)>,
-    pending_requests: HashMap<ServiceId, PendingRequest>,
-    #[allow(dead_code)]
-    storage: Box<dyn storage::Driver>,
     task_counter: u32,
->>>>>>> d3fad604
 }
 
 #[derive(Display, Clone)]
@@ -290,7 +272,6 @@
     }
 }
 
-<<<<<<< HEAD
 impl SyncerState {
     fn handle_height_change(&mut self, block_height: u64) {
         if &block_height > &self.block_height {
@@ -301,11 +282,7 @@
         }
     }
 
-    fn new_taskid(&mut self) -> i32 {
-=======
-impl Runtime {
     fn new_taskid(&mut self) -> u32 {
->>>>>>> d3fad604
         self.task_counter += 1;
         self.task_counter
     }
@@ -407,7 +384,6 @@
                                 let watch_height = Task::WatchHeight(WatchHeight {
                                     id: self.syncer_state.new_taskid(),
                                     lifetime: self.syncer_state.task_lifetime,
-                                    addendum: vec![],
                                 });
                                 senders.send_to(
                                     ServiceBus::Ctl,
@@ -558,7 +534,6 @@
                                 let watch_height = Task::WatchHeight(WatchHeight {
                                     id,
                                     lifetime: self.syncer_state.task_lifetime,
-                                    addendum: vec![],
                                 });
 
                                 senders.send_to(
@@ -1360,36 +1335,22 @@
     Script(bitcoin::Script),
 }
 
-<<<<<<< HEAD
 fn watch_addr(
     addr_or_script: AddressOrScript,
     lifetime: u64,
-    id: i32,
+    id: u32,
     from_height: u64,
 ) -> Request {
     let addendum = match addr_or_script {
         AddressOrScript::Address(addr) => BtcAddressAddendum {
-            address: addr.to_string(),
+            address: Some(addr.clone()),
             from_height,
-            script_pubkey: bitcoin::consensus::serialize(&addr.script_pubkey()),
-        },
-        AddressOrScript::Script(script_pubkey) => BtcAddressAddendum {
-            address: s!(""),
-            from_height,
-            script_pubkey: bitcoin::consensus::serialize(&script_pubkey),
-=======
-fn watch_addr(addr_or_script: AddressOrScript, lifetime: u64, id: u32) -> Request {
-    let addendum = match addr_or_script {
-        AddressOrScript::Address(address) => BtcAddressAddendum {
-            address: Some(address.clone()),
-            from_height: 0,
-            script_pubkey: address.script_pubkey(),
+            script_pubkey: addr.script_pubkey(),
         },
         AddressOrScript::Script(script_pubkey) => BtcAddressAddendum {
             address: None,
             from_height: 0,
-            script_pubkey: script_pubkey,
->>>>>>> d3fad604
+            script_pubkey,
         },
     };
 
