// Copyright 2020-2022 Farcaster Devs & LNP/BP Standards Association
//
// Use of this source code is governed by an MIT-style
// license that can be found in the LICENSE file or at
// https://opensource.org/licenses/MIT.

use std::cmp::Ordering;

use bitcoin::{psbt::serialize::Deserialize, secp256k1::ecdsa::Signature};
use farcaster_core::{
    blockchain::Blockchain,
    role::SwapRole,
    swap::btcxmr::{
        message::{
            BuyProcedureSignature, CommitAliceParameters, CommitBobParameters, CoreArbitratingSetup,
        },
        Parameters,
    },
    transaction::TxLabel,
};
use microservices::esb::Handler;
use monero::ViewPair;
use strict_encoding::{StrictDecode, StrictEncode};

use crate::swapd::temporal_safety::SWEEP_MONERO_THRESHOLD;
use crate::{
<<<<<<< HEAD
    bus::ctl::{MoneroFundingInfo, Params},
    syncerd::{Abort, AddressTransaction, Boolean, TaskTarget},
=======
    bus::{ctl::MoneroFundingInfo, p2p::Reveal},
    syncerd::AddressTransaction,
>>>>>>> 50853bb7
};
use crate::{
    bus::{
        ctl::{CtlMsg, InitMakerSwap, InitTakerSwap},
        p2p::{Commit, PeerMsg, TakerCommit},
        BusMsg, Failure, FailureCode,
    },
    event::{Event, StateMachine},
    service::Reporter,
    syncerd::{FeeEstimation, FeeEstimations, SweepAddress, TaskAborted, Txid},
    ServiceId,
};
use crate::{
    bus::{
        ctl::{FundingInfo, Tx},
        info::InfoMsg,
    },
    swapd::{
        runtime::aggregate_xmr_spend_view,
        swap_key_manager::{HandleBuyProcedureSignatureRes, HandleRefundProcedureSignaturesRes},
        syncer_client::{log_tx_created, log_tx_seen},
    },
    syncerd::{SweepSuccess, Task, TransactionConfirmations},
    Endpoints, Error,
};
use crate::{
    bus::{sync::SyncMsg, Outcome},
    LogStyle,
};
use crate::{
    swapd::swap_key_manager::HandleCoreArbitratingSetupRes, syncerd::types::Event as SyncEvent,
};

use super::{
    runtime::Runtime,
    swap_key_manager::{AliceSwapKeyManager, BobSwapKeyManager, WrappedEncryptedSignature},
};

/// State machine for running a swap.
///
/// State machine automaton: The states are named after the message that
/// triggers their transition. Note that the BobAbortAwaitingBitcoinSweep state
/// is not shown in the diagram, as it would overcomplicate the diagram for little gain.
/// So merely note that Bob can abort at any time before he transitions to
/// BobRefundProcedureSignatures.
///
/// ```ignore
///                           StartMaker                            StartTaker
///                               |                                     |
///                        _______|________                   __________|_________
///                       |                |                 |                    |
///                       |                |                 |                    |
///                       V                V                 V                    V
///                BobInitMaker    AliceInitMaker       BobInitTaker        AliceInitTaker
///                       |                |                 |                    |
///                       |                |                 |                    |
///                       |                |                 V                    V
///                       |                |        BobTakerMakerCommit  AliceTakerMakerCommit
///                       |                |                 |                    |
///                       |_______________ | ________________|                    |
///                               |        |                                      |
///                               |        |______________________________________|
///                               |                                   |
///                               |                                   |
///                               V                                   V
///                           BobReveal                          AliceReveal
///                               |                                   |
///                               |                                   |
///                               V                                   V
///                        BobFeeEstimated                AliceCoreArbitratingSetup
///                               |                                   |
///                               |                                   |
///                               V                                   |
///                           BobFunded                               |
///                               |                                   |_____________________
///                               |                                   |                     |
///                               V                                   V                     |
///                  BobRefundProcedureSignatures          AliceArbitratingLockFinal        |
///        _______________________|                                   |_____________________|
///       |                       |                                   |                     |
///       |                       V                                   V                     |
///       |                BobAccordantLock                    AliceAccordantLock           |
///       |_______________________|                                   |_____________________|
///       |                       |                                   |                     |
///       |                       V                                   V                     |
///       |              BobAccordantLockFinal             AliceBuyProcedureSignature       V
///       |_______________________|                                   |                AliceCancel
///       |                       |                                   |                     |
///       |                       V                                   |         ____________|
///       V                   BobBuySeen                             |        |            |
///   BobCancel                   |                                   |        |            |
///       |                       |                                   |        |            |
///       |                       V                                   |        V            |
///       |                 BobBuySweeping                            |   AliceRefund       |
///       |                       |___________________________________|        |            |
///       |                                          |                         |            |
///       V                                          |                         V            |
///   BobRefund                                      |               AliceRefundSweeping    |
///       |                                          |                         |            |
///       |__________________________________________|_________________________|____________|
///                                                  |
///                                                  |
///                                                  V
///                                               SwapEnd
///         
/// ```

#[derive(Debug, Display, Clone, StrictDecode, StrictEncode)]
pub enum SwapStateMachine {
    /*
        Start States
    */
    // StartTaker state - transitions to AliceInitTaker or BobInitTaker on
    // request TakeSwap, or Swap End on AbortSwap. Triggers watch fee and
    // height.  Creates new taker swap_key_manager. Sends TakerCommit to the counterparty
    // peer.
    #[display("Start {0} Taker")]
    StartTaker(SwapRole),
    // StartMaker state - transition to AliceInitMaker or BobInitMaker on
    // request MakeSwap, or Swap End on AbortSwap. Triggers watch fee and
    // height.  Creates new maker swap_key_manager. Sends MakerCommit to the counterparty
    // peer.
    #[display("Start {0} Maker")]
    StartMaker(SwapRole),

    /*
        Maker States
    */
    // BobInitMaker state - transitions to BobReveal on request Reveal, or
    // Bob Awaiting Bitcoin Sweep on AbortSwap. Sends FundingInfo to
    // farcasterd, watches funding address.
    #[display("Bob Init Maker")]
    BobInitMaker(BobInitMaker),
    // AliceInitMaker state - transitions to AliceReveal on request Reveal, or Swap End
    // on AbortSwap. Sends Reveal to the counterparty peer.
    #[display("Alice Init Maker")]
    AliceInitMaker(AliceInitMaker),

    /*
        Taker States
    */
    // BobInitTaker state - transitions to BobTakerMakerCommit on request
    // MakerCommit, or BobAwaitingBitcoinSweep on AbortSwap.  Watches funding
    // address, sends Reveal to the counterparty peer.
    #[display("Bob Init Taker")]
    BobInitTaker(BobInitTaker),
    // AliceInitTaker state - transitions to AliceTakerMakerCommit on request
    // MakerCommit, or Swap End on AbortSwap.  Sends Reveal to the counterparty
    // peer.
    #[display("Alice Init Taker")]
    AliceInitTaker(AliceInitTaker),
    // BobTakerMakerCommit - transitions to BobReveal on request Reveal, or
    // BobAwaitingBitcoinSweep on request AbortSwap. Sends FundingInfo to
    // farcasterd, watches funding address.
    #[display("Bob Taker Maker Commit")]
    BobTakerMakerCommit(BobTakerMakerCommit),
    // AliceTakerMakerCommit - transitions to AliceReveal on request Reveal, or
    // SwapEnd on request AbortSwap.
    #[display("Alice Taker Maker Commit")]
    AliceTakerMakerCommit(AliceTakerMakerCommit),

    /*
        Bob Happy Path States
    */
    // BobReveal state - transitions to BobFeeEstimated on event FeeEstimation,
    // or Bob AwaitingBitcoinSweep on request AbortSwap or in case of incorrect
    // funding amount. Sends FundingCompleted to Farcasterd, Reveal to
    // counterparty peer, watches Lock, Cancel and Refund, checkpoints the Bob
    // pre Lock state, and sends the CoreArbitratingSetup to the counterparty
    // peer.
    #[display("Bob Reveal")]
    BobReveal(BobReveal),
    // BobFeeEstimated state - transitions to BobFunded on event AddressTransaction
    // or BobAbortAwaitingBitcoinSweep on request AbortSwap or in case of incorrect
    // funding amount.
    #[display("Bob Fee Estimated")]
    BobFeeEstimated(BobFeeEstimated),
    // BobFunded state - transitions to BobRefundProcedureSignatures on request
    // RefundProcedureSignatures or BobAbortAwaitingBitcoinSweep on request AbortSwap.
    // Broadcasts Lock, watches AccLock, watches Buy, checkpoints the Bob pre
    // Buy state.
    #[display("Bob Funded")]
    BobFunded(BobFunded),
    // BobRefundProcedureSignatures state - transitions to BobAccordantLock on event
    // AddressTransaction, or BobCanceled on event TransactionConfirmations.
    // Watches Monero transaction, aborts Monero AddressTransaction task.
    #[display("Bob Refund Procedure Signatures")]
    BobRefundProcedureSignatures(BobRefundProcedureSignatures),
    // BobAccordantLock state - transitions to BobAccordantLockFinal on event
    // TransactionConfirmations, or BobCanceled on event
    // TransactionConfirmations. Sends BuyProcedureSignature to counterparty
    // peer.
    #[display("Bob Accordant Lock")]
    BobAccordantLock(BobAccordantLock),
    // BobAccordantLockFinal state - transitions to BobAccordantFinal on event
    // TransactionConfirmations, BobBuySeen on event TransactionRetrieved, or
    // BobCanceled on event TransactionConfirmations. Retrieves Buy transaction.
    #[display("Bob Accordant Lock Final")]
    BobAccordantLockFinal(BobAccordantLockFinal),
    // BobBuySeen state - transitions to BobBuySweeping on event
    // TransactionConfirmations. Sends sweep Monero to Monero syncer.
    #[display("Bob Buy Seen")]
    BobBuySeen(SweepAddress),
    // BobBuySweeping state - transitions to SwapEnd on request SweepSuccess.
    // Cleans up remaining swap data and report to Farcasterd.
    #[display("Bob Buy Sweeping")]
    BobBuySweeping,

    /*
        Bob Cancel States
    */
    // BobCanceled state - transitions to BobCancelFinal on event
    // TransactionConfirmations. Broadcasts the Refund transaction.
    #[display("Bob Cancel")]
    BobCanceled,
    // BobCancelFinal state - transitions to SwapEnd on event
    // AddressTransaction. Cleans up remaining swap data and report to
    // Farcasterd.
    #[display("Bob Cancel Final")]
    BobCancelFinal,

    /*
        Bob Abort State
    */
    // BobAbortAwaitingBitcoinSweep state - transitions to SwapEnd on event
    // SweepSuccess. Cleans up remaning swap data and report to Farcasterd.
    #[display("Bob Abort Awaiting Bitcoin Sweep")]
    BobAbortAwaitingBitcoinSweep,

    /*
        Alice Happy Path States
    */
    // AliceReveal state - transitions to AliceCoreArbitratingSetup on message
    // CoreArbitratingSetup, or SwapEnd on request AbortSwap. Watches Lock,
    // Cancel, and Refund transactions, checkpoints Alice pre Lock Bob. Sends
    // the RefundProcedureSignature message to the counterparty peer.
    #[display("Alice Reveal")]
    AliceReveal(AliceReveal),
    // AliceCoreArbitratingSetup state - transitions to
    // AliceArbitratingLockFinal on event TransactionConfirmations, or
    // AliceCanceled on event TransactionConfirmations. Watches Monero funding
    // address.
    #[display("Alice Core Arbitrating Setup")]
    AliceCoreArbitratingSetup(AliceCoreArbitratingSetup),
    // AliceArbitratingLockFinal state - transitions to AliceAccordantLock on
    // event AddressTransaction, to AliceCoreArbitratingSetup on event Empty and
    // TransactionConfirmations, or to AliceCanceled on
    // TransactionConfirmations. Completes Funding, watches Monero transaction,
    // aborts watch address.
    #[display("Alice Arbitrating Lock Final")]
    AliceArbitratingLockFinal(AliceArbitratingLockFinal),
    // AliceAccordantLock state - transitions to AliceBuyProcedureSignature on
    // message BuyProcedureSignature, or to AliceCanceled on
    // TransactionConfirmations. Broadcasts Buy transaction, checkpoints Alice
    // pre Buy.
    #[display("Alice Accordant Lock")]
    AliceAccordantLock(AliceAccordantLock),
    // AliceBuyProcedureSignature state - transitions to SwapEnd on event
    // TransactionConfirmations. Cleans up remaining swap data and report to
    // Farcasterd.
    #[display("Alice Buy Procedure Signature")]
    AliceBuyProcedureSignature,

    /*
        Alice Cancel States
    */
    // AliceCanceled state - transitions to AliceRefund or SwapEnd on event
    // TransactionConfirmations. Broadcasts punish transaction or retrieves
    // Refund transaction.
    #[display("Alice Cancel")]
    AliceCanceled(AliceCanceled),
    // AliceRefund state - transitions to AliceRefundSweeping on event
    // TransactionConfirmations. Submits sweep Monero address task.
    #[display("Alice Refund")]
    AliceRefund(SweepAddress),
    // AliceRefundSweeping state - transitions to SwapEnd on event SweepSuccess.
    // Cleans up remaining swap data and reports to Farcasterd.
    #[display("Alice Refund Sweeping")]
    AliceRefundSweeping,

    // End state
    #[display("Swap End: {0}")]
    SwapEnd(Outcome),
}

#[derive(Clone, Debug, StrictEncode, StrictDecode)]
pub struct BobInitMaker {
    remote_commit: CommitAliceParameters,
    swap_key_manager: BobSwapKeyManager,
}

#[derive(Clone, Debug, StrictEncode, StrictDecode)]
pub struct AliceInitMaker {
    remote_commit: CommitBobParameters,
    swap_key_manager: AliceSwapKeyManager,
}

#[derive(Clone, Debug, StrictEncode, StrictDecode)]
pub struct BobInitTaker {
    swap_key_manager: BobSwapKeyManager,
}

#[derive(Clone, Debug, StrictEncode, StrictDecode)]
pub struct AliceInitTaker {
    swap_key_manager: AliceSwapKeyManager,
}

#[derive(Clone, Debug, StrictEncode, StrictDecode)]
pub struct AliceTakerMakerCommit {
    remote_commit: CommitBobParameters,
    swap_key_manager: AliceSwapKeyManager,
}

#[derive(Clone, Debug, StrictEncode, StrictDecode)]
pub struct BobTakerMakerCommit {
    remote_commit: CommitAliceParameters,
    swap_key_manager: BobSwapKeyManager,
}

#[derive(Clone, Debug, StrictEncode, StrictDecode)]
pub struct BobReveal {
    remote_params: Parameters,
    swap_key_manager: BobSwapKeyManager,
}

#[derive(Clone, Debug, StrictEncode, StrictDecode)]
pub struct AliceReveal {
    remote_params: Parameters,
    swap_key_manager: AliceSwapKeyManager,
}

#[derive(Clone, Debug, StrictEncode, StrictDecode)]
pub struct BobFeeEstimated {
    required_funding_amount: bitcoin::Amount,
    remote_params: Parameters,
    swap_key_manager: BobSwapKeyManager,
}

#[derive(Clone, Debug, StrictEncode, StrictDecode)]
pub struct BobFunded {
    remote_params: Parameters,
    core_arbitrating_setup: CoreArbitratingSetup,
    swap_key_manager: BobSwapKeyManager,
}

#[derive(Clone, Debug, StrictEncode, StrictDecode)]
pub struct AliceCoreArbitratingSetup {
    remote_params: Parameters,
    core_arbitrating_setup: CoreArbitratingSetup,
    alice_cancel_signature: Signature,
    adaptor_refund: WrappedEncryptedSignature,
    swap_key_manager: AliceSwapKeyManager,
}

#[derive(Clone, Debug, StrictEncode, StrictDecode)]
pub struct BobRefundProcedureSignatures {
    remote_params: Parameters,
    swap_key_manager: BobSwapKeyManager,
    buy_procedure_signature: BuyProcedureSignature,
}

#[derive(Clone, Debug, StrictEncode, StrictDecode)]
pub struct AliceArbitratingLockFinal {
    swap_key_manager: AliceSwapKeyManager,
    funding_info: MoneroFundingInfo,
    required_funding_amount: monero::Amount,
    remote_params: Parameters,
    core_arbitrating_setup: CoreArbitratingSetup,
    alice_cancel_signature: Signature,
    adaptor_refund: WrappedEncryptedSignature,
}

#[derive(Clone, Debug, StrictEncode, StrictDecode)]
pub struct BobAccordantLock {
    remote_params: Parameters,
    swap_key_manager: BobSwapKeyManager,
    buy_procedure_signature: BuyProcedureSignature,
}

#[derive(Clone, Debug, StrictEncode, StrictDecode)]
pub struct AliceAccordantLock {
    remote_params: Parameters,
    core_arbitrating_setup: CoreArbitratingSetup,
    alice_cancel_signature: Signature,
    adaptor_refund: WrappedEncryptedSignature,
    swap_key_manager: AliceSwapKeyManager,
}

#[derive(Clone, Debug, StrictEncode, StrictDecode)]
pub struct BobAccordantLockFinal {
    remote_params: Parameters,
    buy_procedure_signature: BuyProcedureSignature,
    swap_key_manager: BobSwapKeyManager,
}

#[derive(Clone, Debug, StrictEncode, StrictDecode)]
pub struct AliceCanceled {
    remote_params: Parameters,
    adaptor_refund: WrappedEncryptedSignature,
    swap_key_manager: AliceSwapKeyManager,
}

impl StateMachine<Runtime, Error> for SwapStateMachine {
    fn next(self, event: Event, runtime: &mut Runtime) -> Result<Option<Self>, Error> {
        runtime.log_debug(format!(
            "Checking event request {} from {} for state transition",
            event.request, event.source
        ));
        match self {
            SwapStateMachine::StartTaker(swap_role) => {
                attempt_transition_to_init_taker(event, runtime, swap_role)
            }
            SwapStateMachine::StartMaker(swap_role) => {
                attempt_transition_to_init_maker(event, runtime, swap_role)
            }

            SwapStateMachine::BobInitTaker(bob_init_taker) => {
                try_bob_init_taker_to_bob_taker_maker_commit(event, runtime, bob_init_taker)
            }
            SwapStateMachine::AliceInitTaker(alice_init_taker) => {
                try_alice_init_taker_to_alice_taker_maker_commit(event, runtime, alice_init_taker)
            }

            SwapStateMachine::BobTakerMakerCommit(bob_taker_maker_commit) => {
                try_bob_taker_maker_commit_to_bob_reveal(event, runtime, bob_taker_maker_commit)
            }
            SwapStateMachine::AliceTakerMakerCommit(alice_taker_maker_commit) => {
                try_alice_taker_maker_commit_to_alice_reveal(
                    event,
                    runtime,
                    alice_taker_maker_commit,
                )
            }
            SwapStateMachine::BobInitMaker(bob_init_maker) => {
                try_bob_init_maker_to_bob_reveal(event, runtime, bob_init_maker)
            }
            SwapStateMachine::AliceInitMaker(alice_init_maker) => {
                try_alice_init_maker_to_alice_reveal(event, runtime, alice_init_maker)
            }

            SwapStateMachine::BobReveal(bob_reveal) => {
                try_bob_reveal_to_bob_fee_estimated(event, runtime, bob_reveal)
            }
            SwapStateMachine::BobFeeEstimated(bob_fee_estimated) => {
                try_bob_fee_estimated_to_bob_funded(event, runtime, bob_fee_estimated)
            }
            SwapStateMachine::BobFunded(bob_funded) => {
                try_bob_funded_to_bob_refund_procedure_signature(event, runtime, bob_funded)
            }
            SwapStateMachine::BobRefundProcedureSignatures(bob_refund_procedure_signatures) => {
                try_bob_refund_procedure_signatures_to_bob_accordant_lock(
                    event,
                    runtime,
                    bob_refund_procedure_signatures,
                )
            }
            SwapStateMachine::BobAccordantLock(bob_accordant_lock) => {
                try_bob_accordant_lock_to_bob_accordant_lock_final(
                    event,
                    runtime,
                    bob_accordant_lock,
                )
            }
            SwapStateMachine::BobAccordantLockFinal(bob_accordant_lock_final) => {
                try_bob_accordant_lock_final_to_bob_buy_seen(
                    event,
                    runtime,
                    bob_accordant_lock_final,
                )
            }
            SwapStateMachine::BobBuySeen(task) => {
                try_bob_buy_seen_to_bob_buy_sweeping(event, runtime, task)
            }
            SwapStateMachine::BobBuySweeping => try_bob_buy_sweeping_to_swap_end(event, runtime),

            SwapStateMachine::BobCanceled => try_bob_canceled_to_bob_cancel_final(event, runtime),
            SwapStateMachine::BobCancelFinal => try_bob_cancel_final_to_swap_end(event, runtime),

            SwapStateMachine::BobAbortAwaitingBitcoinSweep => {
                try_awaiting_sweep_to_swap_end(event, runtime)
            }

            SwapStateMachine::AliceReveal(alice_reveal) => {
                try_alice_reveal_to_alice_core_arbitrating_setup(event, runtime, alice_reveal)
            }
            SwapStateMachine::AliceCoreArbitratingSetup(alice_core_arbitrating_setup) => {
                try_alice_core_arbitrating_setup_to_alice_arbitrating_lock_final(
                    event,
                    runtime,
                    alice_core_arbitrating_setup,
                )
            }
            SwapStateMachine::AliceArbitratingLockFinal(alice_arbitrating_lock_final) => {
                try_alice_arbitrating_lock_final_to_alice_accordant_lock(
                    event,
                    runtime,
                    alice_arbitrating_lock_final,
                )
            }
            SwapStateMachine::AliceAccordantLock(alice_accordant_lock) => {
                try_alice_accordant_lock_to_alice_buy_procedure_signature(
                    event,
                    runtime,
                    alice_accordant_lock,
                )
            }
            SwapStateMachine::AliceBuyProcedureSignature => {
                try_alice_buy_procedure_signature_to_swap_end(event, runtime)
            }

            SwapStateMachine::AliceCanceled(alice_canceled) => {
                try_alice_canceled_to_alice_refund_or_alice_punish(event, runtime, alice_canceled)
            }
            SwapStateMachine::AliceRefund(sweep_address) => {
                try_alice_refund_to_alice_refund_sweeping(event, runtime, sweep_address)
            }
            SwapStateMachine::AliceRefundSweeping => {
                try_alice_refund_sweeping_to_swap_end(event, runtime)
            }
            SwapStateMachine::SwapEnd(_) => Ok(None),
        }
    }

    fn name(&self) -> String {
        "Swap State Machine".to_string()
    }
}

pub struct SwapStateMachineExecutor {}
impl SwapStateMachineExecutor {
    pub fn execute(
        runtime: &mut Runtime,
        endpoints: &mut Endpoints,
        source: ServiceId,
        request: BusMsg,
        sm: SwapStateMachine,
    ) -> Result<Option<SwapStateMachine>, Error> {
        let request_str = request.to_string();
        let event = Event::with(endpoints, runtime.identity(), source, request);
        let sm_display = sm.to_string();
        let sm_name = sm.name();
        if let Some(new_sm) = sm.next(event, runtime)? {
            let new_sm_display = new_sm.to_string();
            // relegate state transitions staying the same to debug
            if new_sm_display == sm_display {
                runtime.log_info(format!(
                    "{} state self transition {}",
                    sm_name,
                    new_sm.bright_green_bold()
                ));
            } else {
                runtime.log_info(format!(
                    "{} state transition {} -> {}",
                    sm_name,
                    sm_display.red_bold(),
                    new_sm.bright_green_bold()
                ));
            }
            Ok(Some(new_sm))
        } else {
            runtime.log_debug(format!(
                "{} no state change for request {}",
                sm_name, request_str
            ));
            Ok(None)
        }
    }
}

fn attempt_transition_to_init_taker(
    mut event: Event,
    runtime: &mut Runtime,
    swap_role: SwapRole,
) -> Result<Option<SwapStateMachine>, Error> {
    match event.request.clone() {
        BusMsg::Ctl(CtlMsg::TakeSwap(InitTakerSwap {
            ref peerd,
            ref report_to,
            swap_id,
            ref key_manager,
            ref target_bitcoin_address,
            target_monero_address,
        })) => {
            if ServiceId::Swap(swap_id) != runtime.identity {
                runtime.log_error(format!(
                    "This swapd instance is not reponsible for swap_id {}",
                    swap_id
                ));
                return Ok(None);
            };
            // start watching block height changes
            runtime
                .syncer_state
                .watch_height(event.endpoints, Blockchain::Bitcoin)?;
            runtime
                .syncer_state
                .watch_height(event.endpoints, Blockchain::Monero)?;
            runtime.peer_service = peerd.clone();
            if let ServiceId::Peer(0, _) = runtime.peer_service {
                runtime.connected = false;
            } else {
                runtime.connected = true;
            }
            runtime.enquirer = Some(report_to.clone());

            match swap_role {
                SwapRole::Bob => {
                    let mut swap_key_manager = BobSwapKeyManager::new_taker_bob(
                        &mut event,
                        runtime,
                        target_bitcoin_address.clone(),
                        target_monero_address,
                        key_manager.0.clone(),
                    )?;
                    let local_commit =
                        swap_key_manager
                            .taker_commit(&mut event, runtime)
                            .map_err(|err| {
                                runtime.log_error(&err);
                                runtime.report_failure(
                                    event.endpoints,
                                    Failure {
                                        code: FailureCode::Unknown,
                                        info: err.to_string(),
                                    },
                                )
                            })?;
                    let take_swap = TakerCommit {
                        commit: Commit::BobParameters(local_commit),
                        deal: runtime.deal.clone(),
                    };
                    // send taker commit message to counter-party
                    runtime.send_peer(event.endpoints, PeerMsg::TakerCommit(take_swap))?;

                    Ok(Some(SwapStateMachine::BobInitTaker(BobInitTaker {
                        swap_key_manager,
                    })))
                }
                SwapRole::Alice => {
                    let mut swap_key_manager = AliceSwapKeyManager::new_taker_alice(
                        runtime,
                        target_bitcoin_address.clone(),
                        target_monero_address,
                        key_manager.0.clone(),
                    )?;
                    let local_commit =
                        swap_key_manager
                            .taker_commit(&mut event, runtime)
                            .map_err(|err| {
                                runtime.log_error(&err);
                                runtime.report_failure(
                                    event.endpoints,
                                    Failure {
                                        code: FailureCode::Unknown,
                                        info: err.to_string(),
                                    },
                                )
                            })?;
                    let take_swap = TakerCommit {
                        commit: Commit::AliceParameters(local_commit),
                        deal: runtime.deal.clone(),
                    };
                    // send taker commit message to counter-party
                    runtime.send_peer(event.endpoints, PeerMsg::TakerCommit(take_swap))?;

                    Ok(Some(SwapStateMachine::AliceInitTaker(AliceInitTaker {
                        swap_key_manager,
                    })))
                }
            }
        }
        BusMsg::Ctl(CtlMsg::AbortSwap) => handle_abort_swap(event, runtime),
        _ => Ok(None),
    }
}

fn attempt_transition_to_init_maker(
    mut event: Event,
    runtime: &mut Runtime,
    swap_role: SwapRole,
) -> Result<Option<SwapStateMachine>, Error> {
    match event.request.clone() {
        BusMsg::Ctl(CtlMsg::MakeSwap(InitMakerSwap {
            peerd,
            report_to,
            key_manager,
            swap_id: _,
            target_bitcoin_address,
            target_monero_address,
            commit: remote_commit,
        })) => {
            // start watching block height changes
            runtime
                .syncer_state
                .watch_height(event.endpoints, Blockchain::Bitcoin)?;
            runtime
                .syncer_state
                .watch_height(event.endpoints, Blockchain::Monero)?;
            runtime.peer_service = peerd;
            if runtime.peer_service != ServiceId::Loopback {
                runtime.connected = true;
            }
            runtime.enquirer = Some(report_to);

            match swap_role {
                SwapRole::Bob => {
                    let remote_commit = if let Commit::AliceParameters(remote_commit) =
                        remote_commit
                    {
                        remote_commit
                    } else {
                        return Err(Error::Farcaster(
                            "Local swap role is Bob, but received Bob remote commit".to_string(),
                        ));
                    };
                    let mut swap_key_manager = BobSwapKeyManager::new_maker_bob(
                        &mut event,
                        runtime,
                        target_bitcoin_address,
                        target_monero_address,
                        key_manager.0,
                    )?;
                    let local_commit =
                        swap_key_manager
                            .maker_commit(&mut event, runtime)
                            .map_err(|err| {
                                runtime.report_failure(
                                    event.endpoints,
                                    Failure {
                                        code: FailureCode::Unknown,
                                        info: err.to_string(),
                                    },
                                )
                            })?;
                    // send maker commit message to counter-party
                    runtime.log_trace(format!("sending peer MakerCommit msg {}", &local_commit));
                    runtime.send_peer(
                        event.endpoints,
                        PeerMsg::MakerCommit(Commit::BobParameters(local_commit)),
                    )?;

                    Ok(Some(SwapStateMachine::BobInitMaker(BobInitMaker {
                        remote_commit,
                        swap_key_manager,
                    })))
                }
                SwapRole::Alice => {
                    let remote_commit = if let Commit::BobParameters(remote_commit) = remote_commit
                    {
                        remote_commit
                    } else {
                        return Err(Error::Farcaster(
                            "Local swap role is Bob, but received Bob remote commit".to_string(),
                        ));
                    };
                    let mut swap_key_manager = AliceSwapKeyManager::new_maker_alice(
                        runtime,
                        target_bitcoin_address,
                        target_monero_address,
                        key_manager.0,
                    )?;
                    let local_commit =
                        swap_key_manager
                            .maker_commit(&mut event, runtime)
                            .map_err(|err| {
                                runtime.report_failure(
                                    event.endpoints,
                                    Failure {
                                        code: FailureCode::Unknown,
                                        info: err.to_string(),
                                    },
                                )
                            })?;
                    // send maker commit message to counter-party
                    runtime.log_trace(format!("sending peer MakerCommit msg {}", &local_commit));
                    runtime.send_peer(
                        event.endpoints,
                        PeerMsg::MakerCommit(Commit::AliceParameters(local_commit)),
                    )?;

                    Ok(Some(SwapStateMachine::AliceInitMaker(AliceInitMaker {
                        remote_commit,
                        swap_key_manager,
                    })))
                }
            }
        }
        BusMsg::Ctl(CtlMsg::AbortSwap) => handle_abort_swap(event, runtime),
        _ => Ok(None),
    }
}

fn try_bob_init_taker_to_bob_taker_maker_commit(
    event: Event,
    runtime: &mut Runtime,
    bob_init_taker: BobInitTaker,
) -> Result<Option<SwapStateMachine>, Error> {
    let BobInitTaker {
        mut swap_key_manager,
    } = bob_init_taker;
    match event.request.clone() {
        BusMsg::P2p(PeerMsg::DealNotFound(_)) => {
            runtime.log_error(format!(
                "Taken deal {} was not found by the maker, aborting this swap.",
                runtime.deal.id().swap_id(),
            ));
            // just cancel the swap, no additional logic required
            handle_bob_abort_swap(event, runtime, swap_key_manager)
        }
        BusMsg::P2p(PeerMsg::MakerCommit(Commit::AliceParameters(remote_commit))) => {
            runtime.log_debug("Received remote maker commitment");
            let reveal = swap_key_manager.create_reveal_from_local_params(runtime)?;
            runtime.log_debug("swap_key_manager handled maker commit and produced reveal");
            runtime.send_peer(event.endpoints, PeerMsg::Reveal(reveal))?;
            runtime.log_trace("Sent reveal peer message to peerd");
            Ok(Some(SwapStateMachine::BobTakerMakerCommit(
                BobTakerMakerCommit {
                    remote_commit,
                    swap_key_manager,
                },
            )))
        }
        BusMsg::Ctl(CtlMsg::AbortSwap) => handle_bob_abort_swap(event, runtime, swap_key_manager),
        _ => Ok(None),
    }
}

fn try_alice_init_taker_to_alice_taker_maker_commit(
    event: Event,
    runtime: &mut Runtime,
    bob_init_taker: AliceInitTaker,
) -> Result<Option<SwapStateMachine>, Error> {
    let AliceInitTaker {
        mut swap_key_manager,
    } = bob_init_taker;
    match event.request {
        BusMsg::P2p(PeerMsg::DealNotFound(_)) => {
            runtime.log_error(format!(
                "Taken deal {} was not found by the maker, aborting this swap.",
                runtime.deal.id().swap_id(),
            ));
            // just cancel the swap, no additional logic required
            handle_abort_swap(event, runtime)
        }
        BusMsg::P2p(PeerMsg::MakerCommit(Commit::BobParameters(remote_commit))) => {
            runtime.log_debug("Received remote maker commitment");
            let reveal = swap_key_manager.create_reveal_from_local_params(runtime)?;
            runtime.log_debug("swap_key_manager handled maker commit and produced reveal");
            runtime.send_peer(event.endpoints, PeerMsg::Reveal(reveal))?;
            runtime.log_info("Sent reveal peer message to peerd");
            Ok(Some(SwapStateMachine::AliceTakerMakerCommit(
                AliceTakerMakerCommit {
                    remote_commit,
                    swap_key_manager,
                },
            )))
        }
        BusMsg::Ctl(CtlMsg::AbortSwap) => handle_abort_swap(event, runtime),
        _ => Ok(None),
    }
}

fn try_bob_taker_maker_commit_to_bob_reveal(
    event: Event,
    runtime: &mut Runtime,
    bob_taker_maker_commit: BobTakerMakerCommit,
) -> Result<Option<SwapStateMachine>, Error> {
    let BobTakerMakerCommit {
        swap_key_manager,
        remote_commit,
    } = bob_taker_maker_commit;
    attempt_transition_to_bob_reveal(event, runtime, remote_commit, swap_key_manager)
}

fn try_alice_taker_maker_commit_to_alice_reveal(
    event: Event,
    runtime: &mut Runtime,
    alice_taker_maker_commit: AliceTakerMakerCommit,
) -> Result<Option<SwapStateMachine>, Error> {
    let AliceTakerMakerCommit {
        remote_commit,
        swap_key_manager,
    } = alice_taker_maker_commit;
    attempt_transition_to_alice_reveal(event, runtime, remote_commit, swap_key_manager)
}

fn try_bob_init_maker_to_bob_reveal(
    event: Event,
    runtime: &mut Runtime,
    bob_init_maker: BobInitMaker,
) -> Result<Option<SwapStateMachine>, Error> {
    let BobInitMaker {
        swap_key_manager,
        remote_commit,
    } = bob_init_maker;
    attempt_transition_to_bob_reveal(event, runtime, remote_commit, swap_key_manager)
}

fn try_alice_init_maker_to_alice_reveal(
    event: Event,
    runtime: &mut Runtime,
    alice_init_maker: AliceInitMaker,
) -> Result<Option<SwapStateMachine>, Error> {
    let AliceInitMaker {
        remote_commit,
        swap_key_manager,
    } = alice_init_maker;
    attempt_transition_to_alice_reveal(event, runtime, remote_commit, swap_key_manager)
}

fn try_bob_reveal_to_bob_fee_estimated(
    mut event: Event,
    runtime: &mut Runtime,
    bob_reveal: BobReveal,
) -> Result<Option<SwapStateMachine>, Error> {
    let BobReveal {
        remote_params,
        swap_key_manager,
    } = bob_reveal;
    match &event.request {
        BusMsg::Sync(SyncMsg::Event(SyncEvent::FeeEstimation(FeeEstimation {
            fee_estimations:
                FeeEstimations::BitcoinFeeEstimation {
                    high_priority_sats_per_kvbyte,
                    ..
                },
            ..
        }))) => {
            // FIXME handle low priority as well
            runtime.log_info(format!("Fee: {} sat/kvB", high_priority_sats_per_kvbyte));
            runtime.log_debug("Sending funding info to farcasterd");
            let funding_address = swap_key_manager
                .funding_address()
                .expect("Am Bob, so have funding address");
            let required_funding_amount = runtime.ask_bob_to_fund(
                *high_priority_sats_per_kvbyte,
                funding_address.clone(),
                event.endpoints,
            )?;

            runtime.log_debug(format!("Watch arbitrating funding {}", funding_address));
            let watch_addr_task = runtime
                .syncer_state
                .watch_addr_btc(funding_address, TxLabel::Funding);
            event.send_sync_service(
                runtime.syncer_state.bitcoin_syncer(),
                SyncMsg::Task(watch_addr_task),
            )?;
            Ok(Some(SwapStateMachine::BobFeeEstimated(BobFeeEstimated {
                remote_params,
                swap_key_manager,
                required_funding_amount,
            })))
        }
        BusMsg::Ctl(CtlMsg::AbortSwap) => handle_bob_abort_swap(event, runtime, swap_key_manager),
        _ => Ok(None),
    }
}

fn try_bob_fee_estimated_to_bob_funded(
    mut event: Event,
    runtime: &mut Runtime,
    bob_reveal: BobFeeEstimated,
) -> Result<Option<SwapStateMachine>, Error> {
    let BobFeeEstimated {
        remote_params,
        mut swap_key_manager,
        required_funding_amount,
    } = bob_reveal;
    match &event.request {
        BusMsg::Sync(SyncMsg::Event(SyncEvent::AddressTransaction(AddressTransaction {
            id,
            amount,
            tx,
            ..
        }))) if runtime.syncer_state.tasks.watched_addrs.get(id) == Some(&TxLabel::Funding)
            && runtime.syncer_state.awaiting_funding =>
        {
            let tx = bitcoin::Transaction::deserialize(
                &tx.iter().flatten().copied().collect::<Vec<u8>>(),
            )?;
            runtime.log_info(format!(
                "Received AddressTransaction, processing tx {}",
                &tx.txid().tx_hash()
            ));
            log_tx_seen(runtime.swap_id, &TxLabel::Funding, &tx.txid().into());
            runtime.syncer_state.awaiting_funding = false;
            // If the bitcoin amount does not match the expected funding amount, abort the swap
            let amount = bitcoin::Amount::from_sat(*amount);
            // Abort the swap in case of bad funding amount
            if amount != required_funding_amount {
                // incorrect funding, start aborting procedure
                let msg = format!("Incorrect amount funded. Required: {}, Funded: {}. Do not fund this swap anymore, will abort and atttempt to sweep the Bitcoin to the provided address.", amount, required_funding_amount);
                runtime.log_error(&msg);
                runtime.report_progress_message(event.endpoints, msg)?;
                return handle_bob_abort_swap(event, runtime, swap_key_manager);
            } else {
                // funding completed, amount is correct
                event.send_ctl_service(
                    ServiceId::Farcasterd,
                    CtlMsg::FundingCompleted(Blockchain::Bitcoin),
                )?;
            }

            // process tx with swap_key_manager
            swap_key_manager.process_funding_tx(runtime, Tx::Funding(tx))?;
            let core_arbitrating_setup =
                swap_key_manager.create_core_arb(runtime, &remote_params)?;

            // register a watch task for arb lock, cancel, and refund
            for (&tx, tx_label) in [
                &core_arbitrating_setup.lock,
                &core_arbitrating_setup.cancel,
                &core_arbitrating_setup.refund,
            ]
            .iter()
            .zip([TxLabel::Lock, TxLabel::Cancel, TxLabel::Refund])
            {
                runtime.log_debug(format!("register watch {} tx", tx_label.label()));
                let txid = tx.clone().extract_tx().txid();
                let task = runtime.syncer_state.watch_tx_btc(txid, tx_label);
                event.send_sync_service(
                    runtime.syncer_state.bitcoin_syncer(),
                    SyncMsg::Task(task),
                )?;
            }

            // Set the monero address creation height for Bob before setting the first checkpoint
            if runtime.acc_lock_height_lower_bound.is_none() {
                runtime.acc_lock_height_lower_bound =
                    Some(runtime.temporal_safety.block_height_reorg_lower_bound(
                        Blockchain::Monero,
                        runtime.syncer_state.height(Blockchain::Monero),
                    ));
            }

            // checkpoint swap pre lock bob
            runtime.log_debug("checkpointing bob pre lock state");
            // transition to new state
            let new_ssm = SwapStateMachine::BobFunded(BobFunded {
                remote_params,
                core_arbitrating_setup: core_arbitrating_setup.clone(),
                swap_key_manager,
            });
            runtime.checkpoint_state(
                event.endpoints,
                Some(PeerMsg::CoreArbitratingSetup(
                    core_arbitrating_setup.clone(),
                )),
                new_ssm.clone(),
            )?;

            // send the message to counter-party
            runtime.log_debug("sending core arb setup to peer");
            runtime.send_peer(
                event.endpoints,
                PeerMsg::CoreArbitratingSetup(core_arbitrating_setup),
            )?;
            Ok(Some(new_ssm))
        }
        BusMsg::Ctl(CtlMsg::AbortSwap) => handle_bob_abort_swap(event, runtime, swap_key_manager),
        _ => Ok(None),
    }
}

fn try_bob_funded_to_bob_refund_procedure_signature(
    mut event: Event,
    runtime: &mut Runtime,
    bob_funded: BobFunded,
) -> Result<Option<SwapStateMachine>, Error> {
    let BobFunded {
        remote_params,
        core_arbitrating_setup,
        mut swap_key_manager,
    } = bob_funded;
    match &event.request {
        BusMsg::P2p(PeerMsg::RefundProcedureSignatures(refund_proc)) => {
            runtime.log_debug("Processing refund proc sig with swap_key_manager.");
            let HandleRefundProcedureSignaturesRes {
                buy_procedure_signature,
                lock_tx,
                cancel_tx,
                refund_tx,
            } = swap_key_manager.handle_refund_procedure_signatures(
                runtime,
                refund_proc.clone(),
                &remote_params,
                core_arbitrating_setup,
            )?;
            // Process and broadcast lock tx
            log_tx_created(runtime.swap_id, TxLabel::Lock);
            // Process params, aggregate and watch xmr address
            let (spend, view) =
                aggregate_xmr_spend_view(&remote_params, &swap_key_manager.local_params());
            let address = monero::Address::from_viewpair(
                runtime.syncer_state.network.into(),
                &ViewPair { spend, view },
            );
            let txlabel = TxLabel::AccLock;
            let task = runtime.syncer_state.watch_addr_xmr(
                address,
                view,
                txlabel,
                runtime.acc_lock_height_lower_bound.unwrap_or_else(|| {
                    runtime.temporal_safety.block_height_reorg_lower_bound(
                        Blockchain::Monero,
                        runtime.syncer_state.height(Blockchain::Monero),
                    )
                }),
            );

            event.send_sync_service(runtime.syncer_state.monero_syncer(), SyncMsg::Task(task))?;
            // Handle Cancel and Refund transaction
            log_tx_created(runtime.swap_id, TxLabel::Cancel);
            log_tx_created(runtime.swap_id, TxLabel::Refund);
            runtime.txs.insert(TxLabel::Cancel, cancel_tx);
            runtime.txs.insert(TxLabel::Refund, refund_tx);
            // register a watch task for buy tx.
            // registration performed now already to ensure it's present in checkpoint.
            runtime.log_debug("register watch buy tx task");
            let buy_tx = buy_procedure_signature.buy.clone().extract_tx();
            let task = runtime
                .syncer_state
                .watch_tx_btc(buy_tx.txid(), TxLabel::Buy);
            event.send_sync_service(runtime.syncer_state.bitcoin_syncer(), SyncMsg::Task(task))?;
            // Checkpoint BobRefundProcedureSignatures
            let new_ssm =
                SwapStateMachine::BobRefundProcedureSignatures(BobRefundProcedureSignatures {
                    remote_params,
                    swap_key_manager,
                    buy_procedure_signature,
                });
            runtime.log_debug("Checkpointing bob refund signature swapd state.");
            // manually add lock_tx to pending broadcasts to ensure it's checkpointed
            runtime
                .syncer_state
                .broadcast(lock_tx.clone(), TxLabel::Lock);
            runtime.checkpoint_state(event.endpoints, None, new_ssm.clone())?;
            runtime.broadcast(lock_tx, TxLabel::Lock, event.endpoints)?;
            Ok(Some(new_ssm))
        }
        BusMsg::Ctl(CtlMsg::AbortSwap) => handle_bob_abort_swap(event, runtime, swap_key_manager),
        _ => Ok(None),
    }
}

fn try_bob_refund_procedure_signatures_to_bob_accordant_lock(
    mut event: Event,
    runtime: &mut Runtime,
    bob_refund_procedure_signatures: BobRefundProcedureSignatures,
) -> Result<Option<SwapStateMachine>, Error> {
    let BobRefundProcedureSignatures {
        remote_params,
        swap_key_manager,
        buy_procedure_signature,
    } = bob_refund_procedure_signatures;
    match &event.request {
        BusMsg::Sync(SyncMsg::Event(SyncEvent::AddressTransaction(AddressTransaction {
            id,
            hash,
            amount,
            block: _,
            tx: _,
            incoming,
        }))) if runtime.syncer_state.tasks.watched_addrs.contains_key(id)
            && runtime.syncer_state.is_watched_addr(&TxLabel::AccLock)
            && runtime.syncer_state.tasks.watched_addrs.get(id) == Some(&TxLabel::AccLock)
            && *incoming =>
        {
            let amount = monero::Amount::from_pico(*amount);
            if amount < runtime.deal.parameters.accordant_amount {
                runtime.log_warn(format!(
                    "Not enough monero locked: expected {}, found {}",
                    runtime.deal.parameters.accordant_amount, amount
                ));
                return Ok(None);
            }
            if let Some(tx_label) = runtime.syncer_state.tasks.watched_addrs.remove(id) {
                let abort_task = runtime.syncer_state.abort_task(*id);
                let watch_tx = runtime.syncer_state.watch_tx_xmr(*hash, tx_label);
                event.send_sync_service(
                    runtime.syncer_state.monero_syncer(),
                    SyncMsg::Task(watch_tx),
                )?;
                event.send_sync_service(
                    runtime.syncer_state.monero_syncer(),
                    SyncMsg::Task(abort_task),
                )?;
            }
            Ok(Some(SwapStateMachine::BobAccordantLock(BobAccordantLock {
                remote_params,
                swap_key_manager,
                buy_procedure_signature,
            })))
        }
        _ => handle_bob_swap_interrupt_after_lock(event, runtime),
    }
}

fn try_bob_accordant_lock_to_bob_accordant_lock_final(
    event: Event,
    runtime: &mut Runtime,
    bob_accordant_lock: BobAccordantLock,
) -> Result<Option<SwapStateMachine>, Error> {
    let BobAccordantLock {
        remote_params,
        swap_key_manager,
        buy_procedure_signature,
    } = bob_accordant_lock;
    match event.request {
        BusMsg::Sync(SyncMsg::Event(SyncEvent::TransactionConfirmations(
            TransactionConfirmations {
                id,
                confirmations: Some(confirmations),
                ..
            },
        ))) if runtime
            .temporal_safety
            .final_tx(confirmations, Blockchain::Monero)
            && runtime.syncer_state.tasks.watched_txs.get(&id) == Some(&TxLabel::AccLock) =>
        {
            runtime.send_peer(
                event.endpoints,
                PeerMsg::BuyProcedureSignature(buy_procedure_signature.clone()),
            )?;
            Ok(Some(SwapStateMachine::BobAccordantLockFinal(
                BobAccordantLockFinal {
                    remote_params,
                    buy_procedure_signature,
                    swap_key_manager,
                },
            )))
        }
        _ => handle_bob_swap_interrupt_after_lock(event, runtime),
    }
}

fn try_bob_accordant_lock_final_to_bob_buy_seen(
    mut event: Event,
    runtime: &mut Runtime,
    bob_accordant_lock_final: BobAccordantLockFinal,
) -> Result<Option<SwapStateMachine>, Error> {
    let BobAccordantLockFinal {
        remote_params,
        buy_procedure_signature,
        mut swap_key_manager,
    } = bob_accordant_lock_final;
    match event.request.clone() {
        BusMsg::Sync(SyncMsg::Event(SyncEvent::TransactionConfirmations(
            TransactionConfirmations {
                id,
                confirmations: Some(_),
                ref tx,
                ..
            },
        ))) if runtime.syncer_state.tasks.watched_txs.get(&id) == Some(&TxLabel::Buy)
            && runtime.syncer_state.tasks.txids.contains_key(&TxLabel::Buy) =>
        {
            runtime.log_warn(
                "Peerd might crash, just ignore it, counterparty closed \
                    connection, because they are done with the swap, but you don't need it anymore either!"
            );
            let tx = bitcoin::Transaction::deserialize(
                &tx.iter().flatten().copied().collect::<Vec<u8>>(),
            )?;

            log_tx_seen(runtime.swap_id, &TxLabel::Buy, &tx.txid().into());
            let sweep_xmr = swap_key_manager.process_buy_tx(
                runtime,
                tx,
                &mut event,
                remote_params,
                buy_procedure_signature,
            )?;
            let task = runtime.syncer_state.sweep_xmr(sweep_xmr.clone(), true);
            runtime.syncer_state.tasks.txids.remove_entry(&TxLabel::Buy);

            let sweep_address = if let Task::SweepAddress(sweep_address) = task {
                sweep_address
            } else {
                return Ok(None);
            };
            runtime.log_monero_maturity(sweep_xmr.destination_address);
            Ok(Some(SwapStateMachine::BobBuySeen(sweep_address)))
        }
        _ => handle_bob_swap_interrupt_after_lock(event, runtime),
    }
}

fn try_bob_buy_seen_to_bob_buy_sweeping(
    mut event: Event,
    runtime: &mut Runtime,
    task: SweepAddress,
) -> Result<Option<SwapStateMachine>, Error> {
    match event.request {
        BusMsg::Sync(SyncMsg::Event(SyncEvent::TransactionConfirmations(
            TransactionConfirmations {
                confirmations: Some(confirmations),
                ..
            },
        ))) if confirmations >= SWEEP_MONERO_THRESHOLD => {
            // safe cast
            let request = SyncMsg::Task(Task::SweepAddress(task));
            runtime.log_info(format!(
                "Monero are spendable now (height {}), sweeping ephemeral swap_key_manager",
                runtime.syncer_state.monero_height.label()
            ));
            event.send_sync_service(runtime.syncer_state.monero_syncer(), request)?;
            Ok(Some(SwapStateMachine::BobBuySweeping))
        }
        _ => Ok(None),
    }
}

fn try_bob_cancel_final_to_swap_end(
    mut event: Event,
    runtime: &mut Runtime,
) -> Result<Option<SwapStateMachine>, Error> {
    match event.request {
        BusMsg::Sync(SyncMsg::Event(SyncEvent::TransactionConfirmations(
            TransactionConfirmations {
                id,
                confirmations: Some(confirmations),
                ..
            },
        ))) if runtime
            .temporal_safety
            .final_tx(confirmations, Blockchain::Bitcoin) =>
        {
            match runtime.syncer_state.tasks.watched_txs.get(&id) {
                Some(&TxLabel::Refund) => {
                    Ok(Some(SwapStateMachine::SwapEnd(Outcome::FailureRefund)))
                }
                Some(&TxLabel::Punish) => {
                    Ok(Some(SwapStateMachine::SwapEnd(Outcome::FailurePunish)))
                }
                _ => Ok(None),
            }
        }

        BusMsg::Sync(SyncMsg::Event(SyncEvent::AddressTransaction(AddressTransaction {
            id,
            hash: Txid::Bitcoin(ref hash),
            incoming,
            ..
        }))) if runtime.syncer_state.tasks.watched_addrs.get(&id) == Some(&TxLabel::Cancel)
            && !incoming =>
        {
            let tasks = &runtime.syncer_state.tasks.txids;
            debug_assert!(tasks.get(&TxLabel::Refund).is_some());
            if Some(hash) != tasks.get(&TxLabel::Refund)
                && Some(hash) != tasks.get(&TxLabel::Punish)
            {
                let watch_punish_task = runtime.syncer_state.watch_tx_btc(*hash, TxLabel::Punish);
                event.send_sync_service(
                    runtime.syncer_state.bitcoin_syncer(),
                    SyncMsg::Task(watch_punish_task),
                )?;
            }
            Ok(None)
        }

        _ => Ok(None),
    }
}

fn try_bob_canceled_to_bob_cancel_final(
    event: Event,
    runtime: &mut Runtime,
) -> Result<Option<SwapStateMachine>, Error> {
    match event.request {
        // If Cancel Broadcast failed, then we need to go into Buy
        BusMsg::Sync(SyncMsg::Event(SyncEvent::TransactionConfirmations(
            TransactionConfirmations {
                id,
                confirmations: Some(confirmations),
                ..
            },
        ))) if runtime
            .temporal_safety
            .final_tx(confirmations, Blockchain::Bitcoin)
            && runtime.syncer_state.tasks.watched_txs.get(&id) == Some(&TxLabel::Cancel)
            && runtime.txs.contains_key(&TxLabel::Refund) =>
        {
            runtime.log_trace("Bob publishes refund tx");
            if !runtime.temporal_safety.safe_refund(confirmations) {
                runtime.log_warn("Publishing refund tx, but we might already have been punished");
            }
            let (tx_label, refund_tx) = runtime.txs.remove_entry(&TxLabel::Refund).unwrap();
            runtime.broadcast(refund_tx, tx_label, event.endpoints)?;
            Ok(Some(SwapStateMachine::BobCancelFinal))
        }
        _ => Ok(None),
    }
}

fn try_awaiting_sweep_to_swap_end(
    mut event: Event,
    runtime: &mut Runtime,
) -> Result<Option<SwapStateMachine>, Error> {
    match event.request {
        BusMsg::Sync(SyncMsg::Event(SyncEvent::TaskAborted(TaskAborted { ref id, .. })))
            if id.len() == 1 && runtime.syncer_state.tasks.sweeping_addr == Some(id[0]) =>
        {
            event.send_client_ctl(
                ServiceId::Farcasterd,
                CtlMsg::FundingCanceled(Blockchain::Bitcoin),
            )?;
            runtime.log_info("Aborted swap.");
            Ok(Some(SwapStateMachine::SwapEnd(Outcome::FailureAbort)))
        }

        BusMsg::Sync(SyncMsg::Event(SyncEvent::SweepSuccess(SweepSuccess { id, .. })))
            if runtime.syncer_state.tasks.sweeping_addr == Some(id) =>
        {
            event.send_client_ctl(
                ServiceId::Farcasterd,
                CtlMsg::FundingCanceled(Blockchain::Bitcoin),
            )?;
            runtime.log_info("Aborted swap.");
            Ok(Some(SwapStateMachine::SwapEnd(Outcome::FailureAbort)))
        }
        _ => Ok(None),
    }
}

fn try_alice_reveal_to_alice_core_arbitrating_setup(
    mut event: Event,
    runtime: &mut Runtime,
    alice_reveal: AliceReveal,
) -> Result<Option<SwapStateMachine>, Error> {
    let AliceReveal {
        remote_params,
        mut swap_key_manager,
    } = alice_reveal;
    match event.request.clone() {
        BusMsg::P2p(PeerMsg::CoreArbitratingSetup(setup)) => {
            // register a watch task for arb lock, cancel, and refund
            for (&tx, tx_label) in [&setup.lock, &setup.cancel, &setup.refund].iter().zip([
                TxLabel::Lock,
                TxLabel::Cancel,
                TxLabel::Refund,
            ]) {
                runtime.log_debug(format!("Register watch {} tx", tx_label));
                let txid = tx.clone().extract_tx().txid();
                let task = runtime.syncer_state.watch_tx_btc(txid, tx_label);
                event.send_sync_service(
                    runtime.syncer_state.bitcoin_syncer(),
                    SyncMsg::Task(task),
                )?;
            }
            // handle the core arbitrating setup message with the swap_key_manager
            runtime.log_debug("Handling core arb setup with swap_key_manager");
            let HandleCoreArbitratingSetupRes {
                refund_procedure_signatures,
                cancel_tx,
                punish_tx,
                alice_cancel_signature,
                adaptor_refund,
            } = swap_key_manager.handle_core_arbitrating_setup(
                runtime,
                setup.clone(),
                &remote_params,
            )?;
            // handle Cancel and Punish transactions
            log_tx_created(runtime.swap_id, TxLabel::Cancel);
            runtime.txs.insert(TxLabel::Cancel, cancel_tx);
            log_tx_created(runtime.swap_id, TxLabel::Punish);
            runtime.txs.insert(TxLabel::Punish, punish_tx);
            // checkpoint alice pre lock bob
            let new_ssm = SwapStateMachine::AliceCoreArbitratingSetup(AliceCoreArbitratingSetup {
                remote_params,
                core_arbitrating_setup: setup,
                alice_cancel_signature,
                adaptor_refund,
                swap_key_manager,
            });
            runtime.log_debug("checkpointing alice pre lock state");
            runtime.checkpoint_state(
                event.endpoints,
                Some(PeerMsg::RefundProcedureSignatures(
                    refund_procedure_signatures.clone(),
                )),
                new_ssm.clone(),
            )?;
            // send refund procedure signature message to counter-party
            runtime.log_debug("sending refund proc sig to peer");
            runtime.send_peer(
                event.endpoints,
                PeerMsg::RefundProcedureSignatures(refund_procedure_signatures),
            )?;
            Ok(Some(new_ssm))
        }
        BusMsg::Ctl(CtlMsg::AbortSwap) => handle_abort_swap(event, runtime),
        _ => Ok(None),
    }
}

fn try_alice_core_arbitrating_setup_to_alice_arbitrating_lock_final(
    mut event: Event,
    runtime: &mut Runtime,
    alice_core_arbitrating_setup: AliceCoreArbitratingSetup,
) -> Result<Option<SwapStateMachine>, Error> {
    let AliceCoreArbitratingSetup {
        remote_params,
        core_arbitrating_setup,
        alice_cancel_signature,
        adaptor_refund,
        swap_key_manager,
    } = alice_core_arbitrating_setup;
    match event.request {
        BusMsg::Sync(SyncMsg::Event(SyncEvent::TransactionConfirmations(
            TransactionConfirmations {
                id,
                confirmations: Some(confirmations),
                ..
            },
        ))) if runtime
            .temporal_safety
            .final_tx(confirmations, Blockchain::Bitcoin)
            && runtime.syncer_state.tasks.watched_txs.get(&id) == Some(&TxLabel::Lock) =>
        {
            let (spend, view) =
                aggregate_xmr_spend_view(&swap_key_manager.local_params(), &remote_params);
            // Set the monero address creation height for Alice right after the first aggregation
            if runtime.acc_lock_height_lower_bound.is_none() {
                runtime.acc_lock_height_lower_bound =
                    Some(runtime.temporal_safety.block_height_reorg_lower_bound(
                        Blockchain::Monero,
                        runtime.syncer_state.height(Blockchain::Monero),
                    ));
            }
            let viewpair = ViewPair { spend, view };
            let address =
                monero::Address::from_viewpair(runtime.syncer_state.network.into(), &viewpair);
            let swap_id = runtime.swap_id();
            let amount = runtime.deal.parameters.accordant_amount;
            let funding_info = MoneroFundingInfo {
                swap_id,
                address,
                amount,
            };
            let txlabel = TxLabel::AccLock;
            let watch_addr_task = runtime.syncer_state.watch_addr_xmr(
                address,
                view,
                txlabel,
                runtime.acc_lock_height_lower_bound.unwrap_or_else(|| {
                    runtime.temporal_safety.block_height_reorg_lower_bound(
                        Blockchain::Monero,
                        runtime.syncer_state.height(Blockchain::Monero),
                    )
                }),
            );
            event.send_sync_service(
                runtime.syncer_state.monero_syncer(),
                SyncMsg::Task(watch_addr_task),
            )?;
            Ok(Some(SwapStateMachine::AliceArbitratingLockFinal(
                AliceArbitratingLockFinal {
                    swap_key_manager,
                    required_funding_amount: amount,
                    funding_info,
                    remote_params,
                    core_arbitrating_setup,
                    alice_cancel_signature,
                    adaptor_refund,
                },
            )))
        }
        _ => handle_alice_swap_interrupt_after_lock(
            event,
            runtime,
            remote_params,
            adaptor_refund,
            swap_key_manager,
        ),
    }
}

fn try_alice_arbitrating_lock_final_to_alice_accordant_lock(
    mut event: Event,
    runtime: &mut Runtime,
    alice_arbitrating_lock_final: AliceArbitratingLockFinal,
) -> Result<Option<SwapStateMachine>, Error> {
    let AliceArbitratingLockFinal {
        swap_key_manager,
        funding_info,
        required_funding_amount,
        remote_params,
        core_arbitrating_setup,
        alice_cancel_signature,
        adaptor_refund,
    } = alice_arbitrating_lock_final;
    match event.request {
        BusMsg::Sync(SyncMsg::Event(SyncEvent::Empty(id)))
            if runtime.syncer_state.tasks.watched_addrs.get(&id) == Some(&TxLabel::AccLock) =>
        {
            runtime.log_info(format!(
                "Send {} to {}",
                funding_info.amount.bright_green_bold(),
                funding_info.address.addr(),
            ));
            runtime.syncer_state.awaiting_funding = true;
            if let Some(enquirer) = runtime.enquirer.clone() {
                event.send_ctl_service(
                    enquirer,
                    CtlMsg::FundingInfo(FundingInfo::Monero(funding_info.clone())),
                )?;
            }
            Ok(Some(SwapStateMachine::AliceArbitratingLockFinal(
                AliceArbitratingLockFinal {
                    swap_key_manager,
                    funding_info,
                    required_funding_amount,
                    remote_params,
                    core_arbitrating_setup,
                    alice_cancel_signature,
                    adaptor_refund,
                },
            )))
        }

        // warn user about funding if we're close to cancel becoming valid,
        // and remain in AliceArbitratingLockFinal state
        BusMsg::Sync(SyncMsg::Event(SyncEvent::TransactionConfirmations(
            TransactionConfirmations {
                id,
                confirmations: Some(confirmations),
                ..
            },
        ))) if runtime
            .temporal_safety
            .final_tx(confirmations, Blockchain::Bitcoin)
            && runtime.syncer_state.tasks.watched_txs.get(&id) == Some(&TxLabel::Lock)
            && runtime
                .temporal_safety
                .stop_funding_before_cancel(confirmations)
            && runtime.syncer_state.awaiting_funding =>
        {
            runtime.log_warn("Alice, the swap may be cancelled soon. Do not fund anymore");
            event.complete_ctl_service(
                ServiceId::Farcasterd,
                CtlMsg::FundingCanceled(Blockchain::Monero),
            )?;
            runtime.syncer_state.awaiting_funding = false;
            Ok(Some(SwapStateMachine::AliceArbitratingLockFinal(
                AliceArbitratingLockFinal {
                    swap_key_manager,
                    funding_info,
                    required_funding_amount,
                    remote_params,
                    core_arbitrating_setup,
                    alice_cancel_signature,
                    adaptor_refund,
                },
            )))
        }

        BusMsg::Sync(SyncMsg::Event(SyncEvent::AddressTransaction(AddressTransaction {
            id,
            ref hash,
            amount,
            ref block,
            ref tx,
            incoming,
        }))) if runtime.syncer_state.tasks.watched_addrs.get(&id) == Some(&TxLabel::AccLock)
            && incoming =>
        {
            runtime.log_debug(format!(
                "Event details: {} {:?} {} {:?} {:?}",
                id, hash, amount, block, tx
            ));
            let txlabel = TxLabel::AccLock;
            let task = runtime.syncer_state.watch_tx_xmr(*hash, txlabel);
            if runtime.syncer_state.awaiting_funding {
                event.send_ctl_service(
                    ServiceId::Farcasterd,
                    CtlMsg::FundingCompleted(Blockchain::Monero),
                )?;
                runtime.syncer_state.awaiting_funding = false;
            }
            event.send_sync_service(runtime.syncer_state.monero_syncer(), SyncMsg::Task(task))?;
            if runtime
                .syncer_state
                .tasks
                .watched_addrs
                .remove(&id)
                .is_some()
            {
                let abort_task = runtime.syncer_state.abort_task(id);
                event.send_sync_service(
                    runtime.syncer_state.monero_syncer(),
                    SyncMsg::Task(abort_task),
                )?;
            }

            match amount.cmp(&required_funding_amount.as_pico()) {
                // Underfunding
                Ordering::Less => {
                    // Alice still views underfunding as valid in the hope that Bob still passes her BuyProcSig
                    let msg = format!(
                                    "Too small amount funded. Required: {}, Funded: {}. Do not fund this swap anymore, will attempt to refund.",
                                    required_funding_amount,
                                    monero::Amount::from_pico(amount)
                                );
                    runtime.log_error(&msg);
                    runtime.report_progress_message(event.endpoints, msg)?;
                }
                // Overfunding
                Ordering::Greater => {
                    // Alice overfunded. To ensure that she does not publish the buy transaction
                    // if Bob gives her the BuySig, go straight to AliceCanceled
                    let msg = format!(
                                    "Too big amount funded. Required: {}, Funded: {}. Do not fund this swap anymore, will attempt to refund.",
                                    required_funding_amount,
                                    monero::Amount::from_pico(amount)
                                );
                    runtime.log_error(&msg);
                    runtime.report_progress_message(event.endpoints, msg)?;
                    // Alice moves on to AliceCanceled despite not broadcasting the cancel transaction.
                    return Ok(Some(SwapStateMachine::AliceCanceled(AliceCanceled {
                        remote_params,
                        adaptor_refund,
                        swap_key_manager,
                    })));
                }
                // Funding Exact
                Ordering::Equal => {}
            }

            Ok(Some(SwapStateMachine::AliceAccordantLock(
                AliceAccordantLock {
                    remote_params,
                    core_arbitrating_setup,
                    alice_cancel_signature,
                    adaptor_refund,
                    swap_key_manager,
                },
            )))
        }
        _ => handle_alice_swap_interrupt_after_lock(
            event,
            runtime,
            remote_params,
            adaptor_refund,
            swap_key_manager,
        ),
    }
}

fn try_alice_accordant_lock_to_alice_buy_procedure_signature(
    mut event: Event,
    runtime: &mut Runtime,
    alice_accordant_lock: AliceAccordantLock,
) -> Result<Option<SwapStateMachine>, Error> {
    let AliceAccordantLock {
        remote_params,
        core_arbitrating_setup,
        alice_cancel_signature,
        adaptor_refund,
        mut swap_key_manager,
    } = alice_accordant_lock;

    match event.request.clone() {
        BusMsg::P2p(PeerMsg::BuyProcedureSignature(buy_procedure_signature)) => {
            // register a watch task for buy
            runtime.log_debug("Registering watch buy tx task");
            let txid = buy_procedure_signature.buy.clone().extract_tx().txid();
            let task = runtime.syncer_state.watch_tx_btc(txid, TxLabel::Buy);
            event.send_sync_service(runtime.syncer_state.bitcoin_syncer(), SyncMsg::Task(task))?;
            // Handle the received buy procedure signature message with the swap_key_manager
            runtime.log_debug("Handling buy procedure signature with swap_key_manager");
            let HandleBuyProcedureSignatureRes { cancel_tx, buy_tx } = swap_key_manager
                .handle_buy_procedure_signature(
                    runtime,
                    buy_procedure_signature,
                    &remote_params,
                    core_arbitrating_setup,
                    alice_cancel_signature,
                )?;

            // Handle Cancel and Buy transactions
            log_tx_created(runtime.swap_id, TxLabel::Cancel);
            log_tx_created(runtime.swap_id, TxLabel::Buy);

            // Insert transactions into the runtime
            runtime.txs.insert(TxLabel::Cancel, cancel_tx.clone());
            runtime.txs.insert(TxLabel::Buy, buy_tx.clone());

            // Check if we should cancel the swap
            if let Some(SyncMsg::Event(SyncEvent::TransactionConfirmations(
                TransactionConfirmations {
                    confirmations: Some(confirmations),
                    ..
                },
            ))) = runtime.syncer_state.last_tx_event.get(&TxLabel::Lock)
            {
                if runtime.temporal_safety.valid_cancel(*confirmations) {
                    runtime.broadcast(cancel_tx, TxLabel::Cancel, event.endpoints)?;
                    return Ok(Some(SwapStateMachine::AliceCanceled(AliceCanceled {
                        remote_params,
                        adaptor_refund,
                        swap_key_manager,
                    })));
                }
            }

            // Broadcast the Buy transaction
            runtime.broadcast(buy_tx, TxLabel::Buy, event.endpoints)?;

            // checkpoint swap alice pre buy
            let new_ssm = SwapStateMachine::AliceBuyProcedureSignature;
            runtime.log_debug("checkpointing alice pre buy swapd state");
            runtime.checkpoint_state(event.endpoints, None, new_ssm.clone())?;
            Ok(Some(new_ssm))
        }
        _ => handle_alice_swap_interrupt_after_lock(
            event,
            runtime,
            remote_params,
            adaptor_refund,
            swap_key_manager,
        ),
    }
}

fn try_alice_buy_procedure_signature_to_swap_end(
    event: Event,
    runtime: &mut Runtime,
) -> Result<Option<SwapStateMachine>, Error> {
    match event.request {
        BusMsg::Sync(SyncMsg::Event(SyncEvent::TransactionConfirmations(
            TransactionConfirmations {
                id,
                confirmations: Some(confirmations),
                ..
            },
        ))) if runtime
            .temporal_safety
            .final_tx(confirmations, Blockchain::Bitcoin)
            && runtime.syncer_state.tasks.watched_txs.get(&id) == Some(&TxLabel::Buy) =>
        {
            Ok(Some(SwapStateMachine::SwapEnd(Outcome::SuccessSwap)))
        }
        _ => Ok(None),
    }
}

fn try_alice_canceled_to_alice_refund_or_alice_punish(
    mut event: Event,
    runtime: &mut Runtime,
    alice_canceled: AliceCanceled,
) -> Result<Option<SwapStateMachine>, Error> {
    let AliceCanceled {
        remote_params,
        adaptor_refund,
        mut swap_key_manager,
    } = alice_canceled;
    match event.request.clone() {
        BusMsg::Sync(SyncMsg::Event(SyncEvent::TransactionConfirmations(
            TransactionConfirmations {
                id,
                confirmations: Some(confirmations),
                ref tx,
                ..
            },
        ))) => {
            match runtime.syncer_state.tasks.watched_txs.get(&id) {
                // Alice can punish once Cancel is final and the punish timelock is expired
                Some(&TxLabel::Cancel)
                    if runtime
                        .temporal_safety
                        .final_tx(confirmations, Blockchain::Bitcoin)
                        && runtime.temporal_safety.valid_punish(confirmations)
                        && runtime.txs.contains_key(&TxLabel::Punish) =>
                {
                    runtime.log_debug("Publishing punish tx");
                    let (tx_label, punish_tx) = runtime.txs.remove_entry(&TxLabel::Punish).unwrap();
                    // syncer's watch punish tx task
                    let txid = punish_tx.txid();
                    let task = runtime.syncer_state.watch_tx_btc(txid, tx_label);
                    event.send_sync_service(
                        runtime.syncer_state.bitcoin_syncer(),
                        SyncMsg::Task(task),
                    )?;
                    runtime.broadcast(punish_tx, tx_label, event.endpoints)?;
                    Ok(Some(SwapStateMachine::AliceCanceled(AliceCanceled {
                        remote_params,
                        adaptor_refund,
                        swap_key_manager,
                    })))
                }

                // When Alice's Punish transaction is final, end the swap
                Some(&TxLabel::Punish)
                    if runtime
                        .temporal_safety
                        .final_tx(confirmations, Blockchain::Bitcoin) =>
                {
                    Ok(Some(SwapStateMachine::SwapEnd(Outcome::FailurePunish)))
                }

                // Hit this path if Alice overfunded, moved on to AliceCanceled, but
                // could not broadcast cancel yet since not available, so broadcast
                // if available now. Note that this will also broadcast if Bob
                // broadcasted cancel, which is fine.
                Some(&TxLabel::Lock)
                    if runtime
                        .temporal_safety
                        .final_tx(confirmations, Blockchain::Bitcoin)
                        && runtime.temporal_safety.valid_cancel(confirmations)
                        && runtime.txs.contains_key(&TxLabel::Cancel) =>
                {
                    runtime.log_debug("Publishing cancel tx");
                    let (tx_label, cancel_tx) = runtime.txs.remove_entry(&TxLabel::Cancel).unwrap();
                    // syncer's watch cancel tx task
                    let txid = cancel_tx.txid();
                    let task = runtime.syncer_state.watch_tx_btc(txid, tx_label);
                    event.send_sync_service(
                        runtime.syncer_state.bitcoin_syncer(),
                        SyncMsg::Task(task),
                    )?;
                    runtime.broadcast(cancel_tx, tx_label, event.endpoints)?;
                    Ok(Some(SwapStateMachine::AliceCanceled(AliceCanceled {
                        remote_params,
                        adaptor_refund,
                        swap_key_manager,
                    })))
                }

                // When Alice learns of the refund transaction, immediately extract the Monero keys from its adaptor signature
                Some(&TxLabel::Refund)
                    if runtime
                        .syncer_state
                        .tasks
                        .txids
                        .contains_key(&TxLabel::Refund) =>
                {
                    runtime.log_debug("Subscribe Refund address task");
                    let tx = bitcoin::Transaction::deserialize(
                        &tx.iter().flatten().copied().collect::<Vec<u8>>(),
                    )?;

                    log_tx_seen(runtime.swap_id, &TxLabel::Refund, &tx.txid().into());
                    let sweep_xmr = swap_key_manager.process_refund_tx(
                        &mut event,
                        runtime,
                        tx,
                        remote_params,
                        adaptor_refund,
                    )?;

                    runtime
                        .syncer_state
                        .tasks
                        .txids
                        .remove_entry(&TxLabel::Refund);

                    // Check if we already registered the lock transaction, if so, initiate sweeping procedure
                    runtime.log_debug(format!("{:?}", runtime.syncer_state.confirmations));
                    if runtime
                        .syncer_state
                        .confirmations
                        .get(&TxLabel::AccLock)
                        .is_some()
                    {
                        let task = runtime.syncer_state.sweep_xmr(sweep_xmr.clone(), true);
                        let sweep_address = if let Task::SweepAddress(sweep_address) = task {
                            sweep_address
                        } else {
                            return Ok(None);
                        };
                        runtime.log_monero_maturity(sweep_xmr.destination_address);
                        runtime.log_warn(
                            "Peerd might crash, just ignore it, counterparty closed \
                                    connection but you don't need it anymore!",
                        );
                        Ok(Some(SwapStateMachine::AliceRefund(sweep_address)))
                    } else {
                        if runtime.syncer_state.awaiting_funding {
                            runtime.log_warn(
                            "FundingCompleted never emitted, emitting it now to clean up farcasterd",
                        );
                            runtime.syncer_state.awaiting_funding = false;
                            event.send_ctl_service(
                                ServiceId::Farcasterd,
                                CtlMsg::FundingCompleted(Blockchain::Monero),
                            )?;
                        }
                        let abort_all = Task::Abort(Abort {
                            task_target: TaskTarget::AllTasks,
                            respond: Boolean::False,
                        });
                        event.send_sync_service(
                            runtime.syncer_state.monero_syncer(),
                            SyncMsg::Task(abort_all.clone()),
                        )?;
                        event.send_sync_service(
                            runtime.syncer_state.bitcoin_syncer(),
                            SyncMsg::Task(abort_all),
                        )?;
                        // remove txs to invalidate outdated states
                        runtime.txs.remove(&TxLabel::Cancel);
                        runtime.txs.remove(&TxLabel::Refund);
                        runtime.txs.remove(&TxLabel::Buy);
                        runtime.txs.remove(&TxLabel::Punish);
                        Ok(Some(SwapStateMachine::SwapEnd(Outcome::FailureRefund)))
                    }
                }
                _ => Ok(None),
            }
        }
        _ => Ok(None),
    }
}

fn try_alice_refund_to_alice_refund_sweeping(
    mut event: Event,
    runtime: &mut Runtime,
    sweep_address: SweepAddress,
) -> Result<Option<SwapStateMachine>, Error> {
    match event.request {
        BusMsg::Sync(SyncMsg::Event(SyncEvent::TransactionConfirmations(
            TransactionConfirmations {
                confirmations: Some(confirmations),
                ..
            },
        ))) if confirmations >= SWEEP_MONERO_THRESHOLD => {
            runtime.log_info(format!(
                "Monero are spendable now (height {}), sweeping ephemeral swap_key_manager",
                runtime.syncer_state.monero_height.label(),
            ));
            event.send_sync_service(
                runtime.syncer_state.monero_syncer(),
                SyncMsg::Task(Task::SweepAddress(sweep_address)),
            )?;
            Ok(Some(SwapStateMachine::AliceRefundSweeping))
        }
        _ => Ok(None),
    }
}

fn try_alice_refund_sweeping_to_swap_end(
    mut event: Event,
    runtime: &mut Runtime,
) -> Result<Option<SwapStateMachine>, Error> {
    match event.request {
        BusMsg::Sync(SyncMsg::Event(SyncEvent::SweepSuccess(SweepSuccess { id, .. })))
            if runtime.syncer_state.tasks.sweeping_addr == Some(id) =>
        {
            if runtime.syncer_state.awaiting_funding {
                runtime.log_warn(
                    "FundingCompleted never emitted, but not possible to sweep \
                        monero without passing through funding completed: \
                        emitting it now to clean up farcasterd",
                );
                runtime.syncer_state.awaiting_funding = false;
                event.send_ctl_service(
                    ServiceId::Farcasterd,
                    CtlMsg::FundingCompleted(Blockchain::Monero),
                )?;
            }
            Ok(Some(SwapStateMachine::SwapEnd(Outcome::FailureRefund)))
        }
        _ => Ok(None),
    }
}

fn try_bob_buy_sweeping_to_swap_end(
    mut event: Event,
    runtime: &mut Runtime,
) -> Result<Option<SwapStateMachine>, Error> {
    match event.request {
        BusMsg::Sync(SyncMsg::Event(SyncEvent::SweepSuccess(SweepSuccess { id, .. })))
            if runtime.syncer_state.tasks.sweeping_addr == Some(id) =>
        {
            if runtime.syncer_state.awaiting_funding {
                runtime.log_warn(
                    "FundingCompleted never emitted, emitting it now to clean up farcasterd stats",
                );
                runtime.syncer_state.awaiting_funding = false;
                event.send_ctl_service(
                    ServiceId::Farcasterd,
                    CtlMsg::FundingCompleted(Blockchain::Bitcoin),
                )?;
            }
            Ok(Some(SwapStateMachine::SwapEnd(Outcome::SuccessSwap)))
        }
        _ => Ok(None),
    }
}

fn attempt_transition_to_bob_reveal(
    event: Event,
    runtime: &mut Runtime,
    remote_commit: CommitAliceParameters,
    mut swap_key_manager: BobSwapKeyManager,
) -> Result<Option<SwapStateMachine>, Error> {
    match event.request.clone() {
        BusMsg::P2p(PeerMsg::Reveal(Reveal::Alice { parameters, proof })) => {
            runtime.log_info("Handling reveal with swap_key_manager");
            let (bob_reveal, remote_params) =
                swap_key_manager.handle_alice_reveals(runtime, parameters, proof, remote_commit)?;

            // The swap_key_manager only returns reveal if we are Bob Maker
            if let Some(bob_reveal) = bob_reveal {
                runtime.send_peer(event.endpoints, PeerMsg::Reveal(bob_reveal))?;
            }

            // start watching bitcoin fee estimate
            runtime.syncer_state.watch_bitcoin_fee(event.endpoints)?;

            Ok(Some(SwapStateMachine::BobReveal(BobReveal {
                remote_params,
                swap_key_manager,
            })))
        }
        BusMsg::Ctl(CtlMsg::AbortSwap) => handle_bob_abort_swap(event, runtime, swap_key_manager),
        _ => Ok(None),
    }
}

fn attempt_transition_to_alice_reveal(
    event: Event,
    runtime: &mut Runtime,
    remote_commit: CommitBobParameters,
    mut swap_key_manager: AliceSwapKeyManager,
) -> Result<Option<SwapStateMachine>, Error> {
    match event.request {
        BusMsg::P2p(PeerMsg::Reveal(Reveal::Bob { parameters, proof })) => {
            runtime.log_info("Handling reveal with swap_key_manager");
            let (alice_reveal, remote_params) =
                swap_key_manager.handle_bob_reveals(runtime, parameters, proof, remote_commit)?;

            // The swap_key_manager only returns reveal if we are Alice Maker
            if let Some(alice_reveal) = alice_reveal {
                runtime.send_peer(event.endpoints, PeerMsg::Reveal(alice_reveal))?;
            }
            Ok(Some(SwapStateMachine::AliceReveal(AliceReveal {
                remote_params,
                swap_key_manager,
            })))
        }
        BusMsg::Ctl(CtlMsg::AbortSwap) => handle_abort_swap(event, runtime),
        _ => Ok(None),
    }
}

/// Checks whether Bob can cancel the swap and does so if possible.
/// Throws a warning if Bob tries to abort since swap already locked in.
fn handle_bob_swap_interrupt_after_lock(
    mut event: Event,
    runtime: &mut Runtime,
) -> Result<Option<SwapStateMachine>, Error> {
    match event.request {
        BusMsg::Ctl(CtlMsg::AbortSwap) => handle_abort_impossible(event, runtime),

        BusMsg::Sync(SyncMsg::Event(SyncEvent::TransactionConfirmations(
            TransactionConfirmations {
                id,
                confirmations: Some(confirmations),
                ..
            },
        ))) if runtime
            .temporal_safety
            .final_tx(confirmations, Blockchain::Bitcoin)
            && runtime.syncer_state.tasks.watched_txs.get(&id) == Some(&TxLabel::Lock)
            && runtime.temporal_safety.valid_cancel(confirmations)
            && runtime.txs.contains_key(&TxLabel::Cancel) =>
        {
            let watch_addr_task = runtime
                .bob_watch_cancel_output_task()
                .expect("just checked TxLabel::Cancel exists");
            event.send_sync_service(
                runtime.syncer_state.bitcoin_syncer(),
                SyncMsg::Task(watch_addr_task),
            )?;

            let (tx_label, cancel_tx) = runtime.txs.remove_entry(&TxLabel::Cancel).unwrap();
            runtime.broadcast(cancel_tx, tx_label, event.endpoints)?;
            Ok(None)
        }

        BusMsg::Sync(SyncMsg::Event(SyncEvent::TransactionConfirmations(
            TransactionConfirmations {
                id,
                confirmations: Some(_),
                ..
            },
        ))) if runtime.syncer_state.tasks.watched_txs.get(&id) == Some(&TxLabel::Cancel) => {
            if let Some(watch_addr_task) = runtime.bob_watch_cancel_output_task() {
                event.send_sync_service(
                    runtime.syncer_state.bitcoin_syncer(),
                    SyncMsg::Task(watch_addr_task),
                )?;
            };
            Ok(Some(SwapStateMachine::BobCanceled))
        }
        _ => Ok(None),
    }
}

/// Checks whether the swap has already been cancelled.
/// Checks whether Alice can cancel the swap and does so if possible.
/// Throws a warning if Alice tries to abort since swap already locked in.
fn handle_alice_swap_interrupt_after_lock(
    mut event: Event,
    runtime: &mut Runtime,
    remote_params: Parameters,
    adaptor_refund: WrappedEncryptedSignature,
    swap_key_manager: AliceSwapKeyManager,
) -> Result<Option<SwapStateMachine>, Error> {
    match event.request {
        BusMsg::Sync(SyncMsg::Event(SyncEvent::TransactionConfirmations(
            TransactionConfirmations {
                id,
                confirmations: Some(_),
                ..
            },
        ))) if runtime.syncer_state.tasks.watched_txs.get(&id) == Some(&TxLabel::Cancel) => {
            runtime.log_warn("This swap was canceled. Do not fund anymore.");
            if runtime.syncer_state.awaiting_funding {
                event.send_ctl_service(
                    ServiceId::Farcasterd,
                    CtlMsg::FundingCanceled(Blockchain::Monero),
                )?;
                runtime.syncer_state.awaiting_funding = false;
            }
            Ok(Some(SwapStateMachine::AliceCanceled(AliceCanceled {
                remote_params,
                adaptor_refund,
                swap_key_manager,
            })))
        }
        BusMsg::Sync(SyncMsg::Event(SyncEvent::TransactionConfirmations(
            TransactionConfirmations {
                id,
                confirmations: Some(confirmations),
                ..
            },
        ))) if runtime.syncer_state.tasks.watched_txs.get(&id) == Some(&TxLabel::Lock)
            && runtime.temporal_safety.valid_cancel(confirmations)
            && runtime.txs.contains_key(&TxLabel::Cancel) =>
        {
            let (tx_label, cancel_tx) = runtime.txs.remove_entry(&TxLabel::Cancel).unwrap();
            runtime.broadcast(cancel_tx, tx_label, event.endpoints)?;
            Ok(None)
        }
        BusMsg::Sync(SyncMsg::Event(SyncEvent::TransactionConfirmations(
            TransactionConfirmations {
                id,
                confirmations: Some(_),
                ..
            },
        ))) if runtime.syncer_state.tasks.watched_txs.get(&id) == Some(&TxLabel::Cancel) => {
            Ok(Some(SwapStateMachine::AliceCanceled(AliceCanceled {
                remote_params,
                adaptor_refund,
                swap_key_manager,
            })))
        }
        BusMsg::Ctl(CtlMsg::AbortSwap) => handle_abort_impossible(event, runtime),

        _ => Ok(None),
    }
}

fn handle_abort_swap(
    event: Event,
    runtime: &mut Runtime,
) -> Result<Option<SwapStateMachine>, Error> {
    event.complete_client_info(InfoMsg::String("Aborted swap".to_string()))?;
    runtime.log_info("Aborted swap.");
    Ok(Some(SwapStateMachine::SwapEnd(Outcome::FailureAbort)))
}

fn handle_abort_impossible(
    event: Event,
    runtime: &mut Runtime,
) -> Result<Option<SwapStateMachine>, Error> {
    let msg = "Swap is already locked-in, cannot manually abort anymore.".to_string();
    runtime.log_warn(&msg);
    event.complete_client_ctl(CtlMsg::Failure(Failure {
        code: FailureCode::Unknown,
        info: msg,
    }))?;
    Ok(None)
}

fn handle_bob_abort_swap(
    mut event: Event,
    runtime: &mut Runtime,
    mut swap_key_manager: BobSwapKeyManager,
) -> Result<Option<SwapStateMachine>, Error> {
    let funding_address = swap_key_manager
        .funding_address()
        .expect("Am Bob, so have funding address");
    let sweep_btc = swap_key_manager.process_get_sweep_bitcoin_address(funding_address)?;
    runtime.log_info(format!(
        "Sweeping source (funding) address: {} to destination address: {}",
        sweep_btc.source_address.addr(),
        sweep_btc.destination_address.addr()
    ));
    let task = runtime.syncer_state.sweep_btc(sweep_btc, false);
    event.send_sync_service(runtime.syncer_state.bitcoin_syncer(), SyncMsg::Task(task))?;
    event.complete_client_info(InfoMsg::String(
        "Aborting swap, checking if funds can be sweeped.".to_string(),
    ))?;
    Ok(Some(SwapStateMachine::BobAbortAwaitingBitcoinSweep))
}<|MERGE_RESOLUTION|>--- conflicted
+++ resolved
@@ -22,16 +22,11 @@
 use monero::ViewPair;
 use strict_encoding::{StrictDecode, StrictEncode};
 
-use crate::swapd::temporal_safety::SWEEP_MONERO_THRESHOLD;
 use crate::{
-<<<<<<< HEAD
-    bus::ctl::{MoneroFundingInfo, Params},
+    bus::ctl::MoneroFundingInfo,
     syncerd::{Abort, AddressTransaction, Boolean, TaskTarget},
-=======
-    bus::{ctl::MoneroFundingInfo, p2p::Reveal},
-    syncerd::AddressTransaction,
->>>>>>> 50853bb7
 };
+use crate::{bus::p2p::Reveal, swapd::temporal_safety::SWEEP_MONERO_THRESHOLD};
 use crate::{
     bus::{
         ctl::{CtlMsg, InitMakerSwap, InitTakerSwap},
