// Copyright 2020-2022 Farcaster Devs & LNP/BP Standards Association
//
// Use of this source code is governed by an MIT-style
// license that can be found in the LICENSE file or at
// https://opensource.org/licenses/MIT.

use crate::{
    bus::ServiceBus,
    service::{Endpoints, LogStyle},
    syncerd::{
        Abort, AddressAddendum, Boolean, BroadcastTransaction, BtcAddressAddendum, GetTx,
        SweepAddress, SweepAddressAddendum, SweepBitcoinAddress, SweepMoneroAddress, TaskTarget,
        TransactionBroadcasted, TxFilter, Txid, WatchAddress, WatchEstimateFee, WatchHeight,
        WatchTransaction, XmrAddressAddendum,
    },
    Error,
};
use bitcoin::consensus::Decodable;
use farcaster_core::{blockchain::Blockchain, swap::SwapId, transaction::TxLabel};
use std::collections::HashMap;

use crate::{
    bus::sync::SyncMsg,
    bus::BusMsg,
    syncerd::{Task, TaskId},
    ServiceId,
};

pub struct SyncerTasks {
    pub counter: u32,
    pub watched_txs: HashMap<TaskId, TxLabel>,
    pub final_txs: HashMap<TxLabel, bool>,
    pub watched_addrs: HashMap<TaskId, TxLabel>,
    pub retrieving_txs: HashMap<TaskId, TxLabel>,
    pub broadcasting_txs: HashMap<TaskId, TxLabel>,
    pub sweeping_addr: Option<TaskId>,
    // external address: needed to subscribe for buy (bob) or refund (alice) address_txs
    pub txids: HashMap<TxLabel, bitcoin::Txid>,
    pub tasks: HashMap<TaskId, Task>,
}

impl SyncerTasks {
    pub fn new_taskid(&mut self) -> TaskId {
        self.counter += 1;
        TaskId(self.counter)
    }
}

pub struct SyncerState {
    pub swap_id: SwapId,
    pub tasks: SyncerTasks,
    pub bitcoin_height: u64,
    pub monero_height: u64,
    pub confirmation_bound: u32,
    pub lock_tx_confs: Option<SyncMsg>,
    pub cancel_tx_confs: Option<SyncMsg>,
    pub buy_tx_confs: Option<SyncMsg>,
    pub network: farcaster_core::blockchain::Network,
    pub bitcoin_syncer: ServiceId,
    pub monero_syncer: ServiceId,
    pub xmr_addr_addendum: Option<XmrAddressAddendum>,
    pub confirmations: HashMap<TxLabel, Option<u32>>,
    pub awaiting_funding: bool,
    pub broadcasted_txs: HashMap<TxLabel, bitcoin::Transaction>,
}
impl SyncerState {
    pub fn task_lifetime(&self, blockchain: Blockchain) -> u64 {
        let height = self.height(blockchain);
        if height > 0 {
            height + 500
        } else {
            u64::MAX
        }
    }
    pub fn bitcoin_syncer(&self) -> ServiceId {
        self.bitcoin_syncer.clone()
    }
    pub fn monero_syncer(&self) -> ServiceId {
        self.monero_syncer.clone()
    }
    pub fn height(&self, blockchain: Blockchain) -> u64 {
        match blockchain {
            Blockchain::Bitcoin => self.bitcoin_height,
            Blockchain::Monero => self.monero_height,
        }
    }
    pub fn handle_height_change(&mut self, new_height: u64, blockchain: Blockchain) {
        let height = match blockchain {
            Blockchain::Bitcoin => &mut self.bitcoin_height,
            Blockchain::Monero => &mut self.monero_height,
        };
        if &new_height > height {
            debug!("{} new height {}", blockchain, &new_height);
            *height = new_height;
        } else {
            warn!("block height did not increment, maybe syncer sends multiple events");
        }
    }
    pub fn abort_task(&mut self, id: TaskId) -> Task {
        Task::Abort(Abort {
            task_target: TaskTarget::TaskId(id),
            respond: Boolean::False,
        })
    }

    pub fn estimate_fee_btc(&mut self) -> Task {
        let id = self.tasks.new_taskid();
        let task = Task::WatchEstimateFee(WatchEstimateFee {
            id,
            lifetime: self.task_lifetime(Blockchain::Bitcoin),
        });
        self.tasks.tasks.insert(id, task.clone());
        task
    }

    pub fn watch_tx_btc(&mut self, txid: bitcoin::Txid, tx_label: TxLabel) -> Task {
        if self.is_watched_tx(&tx_label) {
            warn!(
                "{} | Already watching for tx with label {} - notifications will be repeated",
                self.swap_id.swap_id(),
                tx_label.label()
            );
        }
        let id = self.tasks.new_taskid();
        self.tasks.watched_txs.insert(id, tx_label);
        self.tasks.txids.insert(tx_label, txid);
        info!(
            "{} | Watching {} transaction ({})",
            self.swap_id.swap_id(),
            tx_label.label(),
            txid.tx_hash()
        );
        let task = Task::WatchTransaction(WatchTransaction {
            id,
            lifetime: self.task_lifetime(Blockchain::Bitcoin),
            hash: txid.into(),
            confirmation_bound: self.confirmation_bound,
        });
        self.tasks.tasks.insert(id, task.clone());
        task
    }
    pub fn is_watched_tx(&self, tx_label: &TxLabel) -> bool {
        self.tasks.watched_txs.values().any(|tx| tx == tx_label)
    }
    pub fn watch_tx_xmr(&mut self, hash: Txid, tx_label: TxLabel) -> Task {
        if self.is_watched_tx(&tx_label) {
            warn!(
                "{} | Already watching for tx with label {} - notifications will be repeated",
                self.swap_id.swap_id(),
                tx_label.label()
            );
        }
        let id = self.tasks.new_taskid();
        self.tasks.watched_txs.insert(id, tx_label);
        info!(
            "{} | Watching {} transaction ({})",
            self.swap_id.swap_id(),
            tx_label.label(),
            hash,
        );
        debug!("Watching transaction {} with {}", hash, id);
        let task = Task::WatchTransaction(WatchTransaction {
            id,
            lifetime: self.task_lifetime(Blockchain::Monero),
            hash,
            confirmation_bound: self.confirmation_bound,
        });
        self.tasks.tasks.insert(id, task.clone());
        task
    }
    pub fn retrieve_tx_btc(&mut self, txid: Txid, tx_label: TxLabel) -> Task {
        let id = self.tasks.new_taskid();
        let task = Task::GetTx(GetTx { id, hash: txid });
        self.tasks.retrieving_txs.insert(id, tx_label);
        self.tasks.tasks.insert(id, task.clone());
        task
    }
    pub fn watch_addr_btc(&mut self, address: bitcoin::Address, tx_label: TxLabel) -> Task {
        if self.is_watched_addr(&tx_label) {
            warn!(
                "{} | Address already watched for {} - notifications will be repeated",
                self.swap_id.swap_id(),
                tx_label.label()
            );
        }
        let id = self.tasks.new_taskid();
        self.tasks.watched_addrs.insert(id, tx_label);
        info!(
            "{} | Watching {} on address {}",
            self.swap_id.swap_id(),
            tx_label.label(),
            address.addr(),
        );
        let addendum = BtcAddressAddendum { address };
        let filter = if TxLabel::Cancel == tx_label {
            // If this is the cancel transaction, only look for outgoing transactions
            TxFilter::Outgoing
        } else {
            TxFilter::Incoming
        };
        let task = Task::WatchAddress(WatchAddress {
            id,
            lifetime: self.task_lifetime(Blockchain::Bitcoin),
            addendum: AddressAddendum::Bitcoin(addendum),
            include_tx: Boolean::True,
            filter,
        });
        self.tasks.tasks.insert(id, task.clone());
        task
    }

    pub fn is_watched_addr(&self, tx_label: &TxLabel) -> bool {
        self.tasks.watched_addrs.values().any(|tx| tx == tx_label)
    }

    /// Watches an xmr address from provided height.
    pub fn watch_addr_xmr(
        &mut self,
        address: monero::Address,
        view: monero::PrivateKey,
        tx_label: TxLabel,
        from_height: u64,
    ) -> Task {
        if self.is_watched_addr(&tx_label) {
            warn!(
                "{} | Address {} already watched for {} - notifications will be repeated",
                address,
                self.swap_id.swap_id(),
                tx_label.label()
            );
        }
        debug!(
            "{} | Address {} secret view key for {}: {}",
            address,
            self.swap_id.bright_blue_italic(),
            tx_label.bright_white_bold(),
            view.bright_white_italic()
        );
<<<<<<< HEAD
        debug!(
            "{} | Address's public spend key for {}: {}",
            self.swap_id.bright_blue_italic(),
            tx_label.bright_white_bold(),
            spend.bright_white_italic()
        );
        let viewpair = monero::ViewPair { spend, view };
        let address = monero::Address::from_viewpair(self.network.into(), &viewpair);
=======
        let from_height = from_height.unwrap_or_else(|| self.from_height(Blockchain::Monero, 20));
>>>>>>> cdfb1499
        let addendum = XmrAddressAddendum {
            address,
            view_key: view,
            from_height,
        };

        self.xmr_addr_addendum = Some(addendum.clone());

        let id = self.tasks.new_taskid();
        self.tasks.watched_addrs.insert(id, tx_label);

        info!(
            "{} | Watching {} on address {} from height {} - current height {}",
            self.swap_id.swap_id(),
            tx_label.label(),
            address.addr(),
            from_height,
            self.monero_height,
        );

        let watch_addr = WatchAddress {
            id,
            lifetime: self.task_lifetime(Blockchain::Monero),
            addendum: AddressAddendum::Monero(addendum),
            include_tx: Boolean::False,
            filter: TxFilter::Incoming,
        };
        let task = Task::WatchAddress(watch_addr);
        self.tasks.tasks.insert(id, task.clone());
        task
    }

    pub fn watch_height(
        &mut self,
        endpoints: &mut Endpoints,
        blockchain: Blockchain,
    ) -> Result<(), Error> {
        let swap_id = ServiceId::Swap(self.swap_id);
        let task_id = self.tasks.new_taskid();
        trace!("Watch height {}", blockchain);
        let task = Task::WatchHeight(WatchHeight {
            id: task_id,
            lifetime: self.task_lifetime(blockchain),
        });
        self.tasks.tasks.insert(task_id, task.clone());
        endpoints.send_to(
            ServiceBus::Sync,
            swap_id,
            match blockchain {
                Blockchain::Bitcoin => self.bitcoin_syncer(),
                Blockchain::Monero => self.monero_syncer(),
            },
            BusMsg::Sync(SyncMsg::Task(task)),
        )?;
        Ok(())
    }

    pub fn sweep_btc(&mut self, addendum: SweepBitcoinAddress, retry: bool) -> Task {
        let id = self.tasks.new_taskid();
        self.tasks.sweeping_addr = Some(id);
        let lifetime = self.task_lifetime(Blockchain::Bitcoin);
        let sweep_task = SweepAddress {
            id,
            lifetime,
            addendum: SweepAddressAddendum::Bitcoin(addendum),
            retry,
        };
        let task = Task::SweepAddress(sweep_task);
        self.tasks.tasks.insert(id, task.clone());
        task
    }

    pub fn sweep_xmr(&mut self, addendum: SweepMoneroAddress, retry: bool) -> Task {
        let id = self.tasks.new_taskid();
        self.tasks.sweeping_addr = Some(id);
        let lifetime = self.task_lifetime(Blockchain::Monero);
        let sweep_task = SweepAddress {
            id,
            lifetime,
            addendum: SweepAddressAddendum::Monero(addendum),
            retry,
        };
        let task = Task::SweepAddress(sweep_task);
        self.tasks.tasks.insert(id, task.clone());
        task
    }

    pub fn broadcast(&mut self, tx: bitcoin::Transaction, label: TxLabel) -> Task {
        let id = self.tasks.new_taskid();
        let task = Task::BroadcastTransaction(BroadcastTransaction {
            id,
            tx: bitcoin::consensus::serialize(&tx),
            broadcast_after_height: None,
        });
        self.tasks.tasks.insert(id, task.clone());
        self.tasks.broadcasting_txs.insert(id, label);
        task
    }
    pub fn transaction_broadcasted(&mut self, event: &TransactionBroadcasted) {
        if let Some(txlabel) = self.tasks.broadcasting_txs.remove(&event.id) {
            self.tasks.tasks.remove(&event.id);
            if let Some(ref err) = event.error {
                warn!(
                    "{} | Error broadcasting {} transaction: {}",
                    self.swap_id, txlabel, err
                );
            } else {
                let tx = match bitcoin::Transaction::consensus_decode(std::io::Cursor::new(
                    event.tx.clone(),
                )) {
                    Ok(tx) => tx,
                    Err(_) => {
                        error!(
                            "{} | Error while consensus decoding broadcasted {} transaction",
                            self.swap_id, txlabel
                        );
                        return;
                    }
                };
                self.broadcasted_txs.insert(txlabel, tx);
            }
        }
    }
    pub fn pending_broadcast_txs(&self) -> Vec<(bitcoin::Transaction, TxLabel)> {
        self.tasks
            .broadcasting_txs
            .iter()
            .filter_map(|(id, label)| {
                if let Task::BroadcastTransaction(broadcast_tx) = self.tasks.tasks.get(id)? {
                    Some((
                        bitcoin::Transaction::consensus_decode(std::io::Cursor::new(
                            broadcast_tx.tx.clone(),
                        ))
                        .ok()?,
                        *label,
                    ))
                } else {
                    None
                }
            })
            .collect()
    }

    pub fn acc_lock_watched(&self) -> bool {
        self.tasks
            .watched_addrs
            .values()
            .any(|&x| x == TxLabel::AccLock)
    }
    pub fn handle_tx_confs(
        &mut self,
        id: &TaskId,
        confirmations: &Option<u32>,
        swapid: SwapId,
        finality_thr: u32,
        endpoints: &mut Endpoints,
    ) {
        if let Some(txlabel) = self.tasks.watched_txs.get(id).cloned() {
            if !self.tasks.final_txs.contains_key(&txlabel)
                && confirmations.is_some()
                && confirmations.unwrap() >= finality_thr
            {
                info!(
                    "{} | Tx {} {} with {} {}",
                    self.swap_id.swap_id(),
                    txlabel.label(),
                    "final".bright_green_bold(),
                    confirmations.unwrap().bright_green_bold(),
                    "confirmations".bright_green_bold()
                );
                self.tasks.final_txs.insert(txlabel, true);
            } else if let Some(finality) = self.tasks.final_txs.get(&txlabel) {
                info!(
                    "{} | Tx {} {}",
                    self.swap_id.swap_id(),
                    txlabel.label(),
                    if *finality {
                        "final".bright_green_bold()
                    } else {
                        "non-final".red_bold()
                    },
                );
            } else {
                match confirmations {
                    Some(0) => {
                        info!(
                            "{} | Tx {} on mempool but hasn't been mined",
                            swapid.swap_id(),
                            txlabel.label()
                        );
                    }
                    Some(confs) => {
                        info!(
                            "{} | Tx {} mined with {} {}",
                            swapid.swap_id(),
                            txlabel.label(),
                            confs.bright_green_bold(),
                            "confirmations".bright_green_bold(),
                        )
                    }
                    None => {
                        if let Some(tx) = self.broadcasted_txs.get(&txlabel) {
                            let tx = tx.clone();
                            warn!("{} | Tx {} was re-orged or dropped from the mempool. Re-broadcasting tx", swapid.swap_id(), txlabel.label());
                            let task = self.broadcast(tx, txlabel);
                            if let Err(err) = endpoints.send_to(
                                ServiceBus::Sync,
                                ServiceId::Swap(self.swap_id),
                                self.bitcoin_syncer(),
                                BusMsg::Sync(SyncMsg::Task(task)),
                            ) {
                                error!(
                                    "{} | failed to send task for re-broadcasting {} transaction: {}",
                                    swapid, txlabel, err
                                );
                            }
                        }
                        info!(
                            "{} | Tx {} not on the mempool",
                            swapid.swap_id(),
                            txlabel.label()
                        );
                    }
                }
            }
            self.confirmations.insert(txlabel, *confirmations);
        } else {
            error!(
                "received event with unknown transaction and task id {}",
                &id
            )
        }
    }
    pub fn watch_bitcoin_fee(&mut self, endpoints: &mut Endpoints) -> Result<(), Error> {
        let identity = ServiceId::Swap(self.swap_id);
        let task = self.estimate_fee_btc();
        endpoints.send_to(
            ServiceBus::Sync,
            identity,
            self.bitcoin_syncer(),
            BusMsg::Sync(SyncMsg::Task(task)),
        )?;
        Ok(())
    }

    pub fn get_confs(&self, label: TxLabel) -> Option<u32> {
        self.confirmations.get(&label).copied().flatten()
    }
}

pub fn log_tx_seen(swap_id: SwapId, txlabel: &TxLabel, txid: &Txid) {
    info!(
        "{} | {} transaction ({}) in mempool or blockchain, handling with swap wallet",
        swap_id.swap_id(),
        txlabel.label(),
        txid.tx_hash(),
    );
}

pub fn log_tx_created(swap_id: SwapId, txlabel: TxLabel) {
    info!(
        "{} | {} transaction created",
        swap_id.swap_id(),
        txlabel.label(),
    );
}<|MERGE_RESOLUTION|>--- conflicted
+++ resolved
@@ -236,7 +236,6 @@
             tx_label.bright_white_bold(),
             view.bright_white_italic()
         );
-<<<<<<< HEAD
         debug!(
             "{} | Address's public spend key for {}: {}",
             self.swap_id.bright_blue_italic(),
@@ -245,9 +244,6 @@
         );
         let viewpair = monero::ViewPair { spend, view };
         let address = monero::Address::from_viewpair(self.network.into(), &viewpair);
-=======
-        let from_height = from_height.unwrap_or_else(|| self.from_height(Blockchain::Monero, 20));
->>>>>>> cdfb1499
         let addendum = XmrAddressAddendum {
             address,
             view_key: view,
