--- conflicted
+++ resolved
@@ -628,11 +628,7 @@
                     continue;
                 }
                 Err(std::sync::mpsc::TryRecvError::Disconnected) => {
-<<<<<<< HEAD
-                    panic!("Task receiver is disconnected, will exit runtime")
-=======
                     panic!("Task receiver is disconnected, will exit synclet runtime")
->>>>>>> 4653ae17
                 }
                 Err(TryRecvError::Empty) => {
                     // do nothing
