#[cfg(feature = "serde")]
use serde_with::DisplayFromStr;
use strict_encoding::{StrictDecode, StrictEncode};

<<<<<<< HEAD
use crate::bus::{info::Address, AddressSecretKey};
=======
// The strict encoding length limit
pub const STRICT_ENCODE_MAX_ITEMS: u16 = u16::MAX - 1;
>>>>>>> 5c1ffc08

#[derive(
    Clone, Copy, Debug, Display, StrictEncode, StrictDecode, Eq, PartialEq, Ord, PartialOrd, Hash,
)]
#[cfg_attr(
    feature = "serde",
    derive(Serialize, Deserialize),
    serde(crate = "serde_crate")
)]
#[display(Debug)]
pub struct TaskId(pub u32);

#[derive(Clone, Debug, Display, StrictEncode, StrictDecode, Eq, PartialEq, Hash)]
#[cfg_attr(
    feature = "serde",
    derive(Serialize, Deserialize),
    serde(crate = "serde_crate")
)]
#[display(Debug)]
pub enum AddressAddendum {
    Monero(XmrAddressAddendum),
    Bitcoin(BtcAddressAddendum),
}

#[derive(Clone, Debug, Display, StrictEncode, StrictDecode, Eq, PartialEq, Hash)]
#[cfg_attr(
    feature = "serde",
    derive(Serialize, Deserialize),
    serde(crate = "serde_crate")
)]
#[display(Debug)]
pub struct BtcAddressAddendum {
    /// The blockchain height where to start the query (not inclusive).
    pub from_height: u64,
    /// The address to be watched.
    pub address: bitcoin::Address,
}

#[cfg_attr(feature = "serde", serde_as)]
#[derive(Clone, Debug, Display, Eq, PartialEq, Hash, StrictEncode, StrictDecode)]
#[cfg_attr(
    feature = "serde",
    derive(Serialize, Deserialize),
    serde(crate = "serde_crate")
)]
#[display(Debug)]
pub struct XmrAddressAddendum {
    #[serde_as(as = "DisplayFromStr")]
    pub spend_key: monero::PublicKey,
    #[serde_as(as = "DisplayFromStr")]
    pub view_key: monero::PrivateKey,
    /// The blockchain height where to start the query (not inclusive).
    pub from_height: u64,
}

#[derive(Clone, Debug, Display, StrictEncode, StrictDecode, Eq, PartialEq, Hash)]
#[cfg_attr(
    feature = "serde",
    derive(Serialize, Deserialize),
    serde(crate = "serde_crate")
)]
#[display(Debug)]
pub struct SweepAddress {
    pub retry: bool,
    pub id: TaskId,
    pub lifetime: u64,
    pub addendum: SweepAddressAddendum,
}

#[derive(Clone, Debug, Display, StrictEncode, StrictDecode, Eq, PartialEq, Hash)]
#[cfg_attr(
    feature = "serde",
    derive(Serialize, Deserialize),
    serde(crate = "serde_crate")
)]
#[display(Debug)]
pub enum SweepAddressAddendum {
    Monero(SweepMoneroAddress),
    Bitcoin(SweepBitcoinAddress),
}

#[cfg_attr(feature = "serde", serde_as)]
#[derive(Clone, Debug, Display, Eq, PartialEq, Hash, StrictEncode, StrictDecode)]
#[cfg_attr(
    feature = "serde",
    derive(Serialize, Deserialize),
    serde(crate = "serde_crate")
)]
#[display(Debug)]
pub struct SweepMoneroAddress {
    #[serde_as(as = "DisplayFromStr")]
    pub source_spend_key: monero::PrivateKey,
    #[serde_as(as = "DisplayFromStr")]
    pub source_view_key: monero::PrivateKey,
    pub destination_address: monero::Address,
    #[serde(with = "monero::util::amount::serde::as_xmr")]
    pub minimum_balance: monero::Amount,
    pub from_height: Option<u64>,
}

#[derive(Clone, Debug, Display, StrictEncode, StrictDecode, Eq, PartialEq, Hash)]
#[cfg_attr(
    feature = "serde",
    derive(Serialize, Deserialize),
    serde(crate = "serde_crate")
)]
#[display(Debug)]
pub struct SweepBitcoinAddress {
    pub source_secret_key: bitcoin::secp256k1::SecretKey,
    pub source_address: bitcoin::Address,
    pub destination_address: bitcoin::Address,
}

#[derive(Clone, Debug, Display, StrictEncode, StrictDecode, Eq, PartialEq, Hash)]
#[cfg_attr(
    feature = "serde",
    derive(Serialize, Deserialize),
    serde(crate = "serde_crate")
)]
#[display(Debug)]
pub struct Abort {
    pub task_target: TaskTarget,
    pub respond: Boolean,
}

#[derive(Clone, Debug, StrictEncode, StrictDecode, Eq, PartialEq, Hash)]
#[cfg_attr(
    feature = "serde",
    derive(Serialize, Deserialize),
    serde(crate = "serde_crate")
)]
pub enum TaskTarget {
    TaskId(TaskId),
    AllTasks,
}

#[derive(Clone, Debug, Display, StrictEncode, StrictDecode, Eq, PartialEq, Hash)]
#[cfg_attr(
    feature = "serde",
    derive(Serialize, Deserialize),
    serde(crate = "serde_crate")
)]
#[display(Debug)]
pub struct WatchHeight {
    pub id: TaskId,
    pub lifetime: u64,
}

#[derive(Clone, Debug, Display, StrictEncode, StrictDecode, Eq, PartialEq, Hash)]
#[cfg_attr(
    feature = "serde",
    derive(Serialize, Deserialize),
    serde(crate = "serde_crate")
)]
#[display(Debug)]
pub struct WatchAddress {
    pub id: TaskId,
    pub lifetime: u64,
    pub addendum: AddressAddendum,
    pub include_tx: Boolean,
}

#[derive(Clone, Debug, Display, StrictEncode, StrictDecode, Eq, PartialEq, Hash)]
#[cfg_attr(
    feature = "serde",
    derive(Serialize, Deserialize),
    serde(crate = "serde_crate")
)]
#[display(Debug)]
pub enum Boolean {
    True,
    False,
}

impl From<Boolean> for bool {
    fn from(w: Boolean) -> bool {
        match w {
            Boolean::True => true,
            Boolean::False => false,
        }
    }
}

#[derive(Clone, Debug, Display, StrictEncode, StrictDecode, Eq, PartialEq, Hash)]
#[cfg_attr(
    feature = "serde",
    derive(Serialize, Deserialize),
    serde(crate = "serde_crate")
)]
#[display(Debug)]
pub struct WatchTransaction {
    pub id: TaskId,
    pub lifetime: u64,
    #[serde(with = "hex")]
    pub hash: Vec<u8>,
    pub confirmation_bound: u32,
}

#[derive(Clone, Debug, Display, StrictEncode, StrictDecode, Eq, PartialEq, Hash)]
#[cfg_attr(
    feature = "serde",
    derive(Serialize, Deserialize),
    serde(crate = "serde_crate")
)]
#[display(Debug)]
pub struct BroadcastTransaction {
    pub id: TaskId,
    #[serde(with = "hex")]
    pub tx: Vec<u8>,
    pub broadcast_after_height: Option<u64>,
}

#[derive(Clone, Debug, Display, StrictEncode, StrictDecode, Eq, PartialEq, Hash)]
#[cfg_attr(
    feature = "serde",
    derive(Serialize, Deserialize),
    serde(crate = "serde_crate")
)]
#[display(Debug)]
pub struct GetTx {
    pub id: TaskId,
    #[serde(with = "hex")]
    pub hash: Vec<u8>,
}

#[derive(Clone, Debug, Display, StrictEncode, StrictDecode, Eq, PartialEq, Hash)]
#[cfg_attr(
    feature = "serde",
    derive(Serialize, Deserialize),
    serde(crate = "serde_crate")
)]
#[display(Debug)]
pub struct WatchEstimateFee {
    pub id: TaskId,
    pub lifetime: u64,
}

#[derive(Clone, Debug, Display, StrictEncode, StrictDecode, Eq, PartialEq, Hash)]
#[cfg_attr(
    feature = "serde",
    derive(Serialize, Deserialize),
    serde(crate = "serde_crate")
)]
#[display(Debug)]
pub struct HealthCheck {
    pub id: TaskId,
}

#[derive(Clone, Debug, Display, StrictEncode, StrictDecode, Eq, PartialEq, Hash)]
#[cfg_attr(
    feature = "serde",
    derive(Serialize, Deserialize),
    serde(crate = "serde_crate")
)]
#[display(Debug)]
pub struct GetAddressBalance {
    pub id: TaskId,
    pub address_secret_key: AddressSecretKey,
}

/// Tasks created by the daemon and handle by syncers to process a blockchain
/// and generate [`Event`] back to the syncer.
#[derive(Clone, Debug, Display, StrictEncode, StrictDecode, Eq, PartialEq, Hash)]
#[cfg_attr(
    feature = "serde",
    derive(Serialize, Deserialize),
    serde(crate = "serde_crate")
)]
#[display(Debug)]
pub enum Task {
    Abort(Abort),
    WatchHeight(WatchHeight),
    WatchAddress(WatchAddress),
    WatchTransaction(WatchTransaction),
    BroadcastTransaction(BroadcastTransaction),
    SweepAddress(SweepAddress),
    GetTx(GetTx),
    GetAddressBalance(GetAddressBalance),
    WatchEstimateFee(WatchEstimateFee),
    HealthCheck(HealthCheck),
    Terminate,
}

#[derive(Clone, Debug, Display, StrictEncode, StrictDecode, Eq, PartialEq, Hash)]
#[display(Debug)]
pub struct TaskAborted {
    pub id: Vec<TaskId>,
    pub error: Option<String>,
}

#[derive(Clone, Debug, Display, StrictEncode, StrictDecode, Eq, PartialEq, Hash)]
#[display(Debug)]
pub struct HeightChanged {
    pub id: TaskId,
    pub block: Vec<u8>,
    pub height: u64,
}

#[derive(Clone, Debug, Display, StrictEncode, StrictDecode, Eq, PartialEq, Hash)]
#[display(Debug)]
pub struct AddressTransaction {
    pub id: TaskId,
    pub hash: Vec<u8>,
    pub amount: u64,
    pub block: Vec<u8>,
    // for bitcoin with bitcoin::consensus encoding, chunked into chunks with
    // length < 2^16 as a workaround for the strict encoding length limit
    pub tx: Vec<Vec<u8>>,
}

#[derive(Clone, Debug, Display, StrictEncode, StrictDecode, Eq, PartialEq, Hash)]
#[display(Debug)]
pub struct TransactionConfirmations {
    pub id: TaskId,
    pub block: Vec<u8>,
    pub confirmations: Option<u32>,
    // for bitcoin with bitcoin::consensus encoding, chunked into chunks with
    // length < 2^16 as a workaround for the strict encoding length limit
    pub tx: Vec<Vec<u8>>,
}

#[derive(Clone, Debug, Display, StrictEncode, StrictDecode, Eq, PartialEq, Hash)]
#[display(Debug)]
pub struct TransactionBroadcasted {
    pub id: TaskId,
    pub tx: Vec<u8>,
    pub error: Option<String>,
}

#[derive(Clone, Debug, Display, StrictEncode, StrictDecode, Eq, PartialEq, Hash)]
#[display(Debug)]
pub struct SweepSuccess {
    pub id: TaskId,
    pub txids: Vec<Vec<u8>>,
}

#[derive(Clone, Debug, Display, StrictEncode, StrictDecode, Eq, PartialEq, Hash)]
#[display(Debug)]
pub struct TransactionRetrieved {
    pub id: TaskId,
    // for bitcoin with bitcoin::consensus encoding
    pub tx: Option<bitcoin::Transaction>,
}

#[derive(Clone, Debug, Display, StrictEncode, StrictDecode, Eq, PartialEq, Hash)]
#[display(Debug)]
pub struct FeeEstimation {
    pub id: TaskId,
    pub fee_estimations: FeeEstimations,
}

#[derive(Clone, Debug, Display, StrictEncode, StrictDecode, Eq, PartialEq, Hash)]
#[display(Debug)]
// the sats per kvB is because we need u64 for Eq, PartialEq and Hash
pub enum FeeEstimations {
    BitcoinFeeEstimation {
        high_priority_sats_per_kvbyte: u64,
        low_priority_sats_per_kvbyte: u64,
    },
}

#[derive(Clone, Debug, Display, StrictEncode, StrictDecode, Eq, PartialEq, Hash)]
#[display(Debug)]
pub struct HealthResult {
    pub id: TaskId,
    pub health: Health,
}

#[derive(Clone, Debug, Display, StrictEncode, StrictDecode, Eq, PartialEq, Hash)]
#[cfg_attr(
    feature = "serde",
    derive(Serialize, Deserialize),
    serde(crate = "serde_crate")
)]
#[display(Debug)]
pub enum Health {
    Healthy,
    FaultyElectrum(String),
    FaultyMoneroDaemon(String),
    FaultyMoneroRpcWallet(String),
    ConfigUnavailable(String),
}

#[derive(Clone, Debug, Display, StrictEncode, StrictDecode, Eq, PartialEq, Hash)]
#[display(Debug)]
// the sats per kvB is because we need u64 for Eq, PartialEq and Hash
pub struct AddressBalance {
    pub id: TaskId,
    pub address: Address,
    pub balance: u64,
    pub err: Option<String>,
}

/// Events returned by syncers to the daemon to update the blockchain states.
/// Events are identified with a unique 32-bits integer that match the [`Task`]
/// id.
#[derive(Clone, Debug, Display, StrictEncode, StrictDecode, Eq, PartialEq, Hash)]
#[display(Debug)]
pub enum Event {
    /// Notify the daemon the blockchain height changed.
    HeightChanged(HeightChanged),
    AddressTransaction(AddressTransaction),
    TransactionConfirmations(TransactionConfirmations),
    TransactionBroadcasted(TransactionBroadcasted),
    SweepSuccess(SweepSuccess),
    /// Notify the daemon the task has been aborted with success or failure.
    /// Carries the status for the task abortion.
    TaskAborted(TaskAborted),
    TransactionRetrieved(TransactionRetrieved),
    FeeEstimation(FeeEstimation),
    /// Empty event to signify that a task with a certain id has not produced an initial result
    Empty(TaskId),
    HealthResult(HealthResult),
    AddressBalance(AddressBalance),
}<|MERGE_RESOLUTION|>--- conflicted
+++ resolved
@@ -2,12 +2,10 @@
 use serde_with::DisplayFromStr;
 use strict_encoding::{StrictDecode, StrictEncode};
 
-<<<<<<< HEAD
 use crate::bus::{info::Address, AddressSecretKey};
-=======
+
 // The strict encoding length limit
 pub const STRICT_ENCODE_MAX_ITEMS: u16 = u16::MAX - 1;
->>>>>>> 5c1ffc08
 
 #[derive(
     Clone, Copy, Debug, Display, StrictEncode, StrictDecode, Eq, PartialEq, Ord, PartialOrd, Hash,
