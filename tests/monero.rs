use clap::Parser;
use farcaster_core::blockchain::{Blockchain, Network};
use farcaster_node::syncerd::monero_syncer::MoneroSyncer;
use farcaster_node::syncerd::opts::Opts;
use farcaster_node::syncerd::runtime::SyncerdTask;
use farcaster_node::syncerd::types::{
    Abort, AddressAddendum, Boolean, BroadcastTransaction, Task, WatchAddress, WatchHeight,
    WatchTransaction,
};
use farcaster_node::syncerd::{
    runtime::Synclet, SweepAddress, SweepAddressAddendum, SweepMoneroAddress, TaskId, TaskTarget,
    XmrAddressAddendum,
};
use farcaster_node::ServiceId;
use microservices::ZMQ_CONTEXT;
use monero_rpc::GetBlockHeaderSelector;
use ntest::timeout;
use rand::{distributions::Alphanumeric, Rng};
use std::str::FromStr;
use std::sync::mpsc::Receiver;
use std::sync::mpsc::Sender;

use utils::assert;
use utils::config;
use utils::misc;
use utils::setup_logging;

#[macro_use]
extern crate log;

mod utils;

const SOURCE1: ServiceId = ServiceId::Syncer(Blockchain::Bitcoin, Network::Local);
const SOURCE2: ServiceId = ServiceId::Syncer(Blockchain::Monero, Network::Local);

/*
We test for the following scenarios in the block height tests:

- Submit a WatchHeight task, and immediately receive a HeightChanged event

- Mine a block and receive a single HeightChanged event

- Submit another WatchHeigh task,and immediately receive a HeightChanged event

- Mine another block and receive two HeightChanged events
*/
#[tokio::test]
#[timeout(300000)]
#[ignore]
async fn monero_syncer_block_height_test() {
    setup_logging();
    let (regtest, wallet) = setup_monero().await;
    let address = wallet.get_address(0, None).await.unwrap();
    let blocks = regtest
        .generate_blocks(1, address.address)
        .await
        .unwrap()
        .height;

    // allow some time for things to happen, like the wallet server catching up
    let duration = std::time::Duration::from_secs(1);
    std::thread::sleep(duration);

    // create a monero syncer
    let (tx, rx_event) = create_monero_syncer("block_height", false);

    // Send a WatchHeight task
    let task = SyncerdTask {
        task: Task::WatchHeight(WatchHeight {
            id: TaskId(0),
            lifetime: blocks + 2,
        }),
        source: SOURCE1.clone(),
    };
    tx.send(task).unwrap();

    // Receive the request and compare it to the actual block count
    info!("waiting for height changed");
    let message = rx_event.recv_multipart(0).unwrap();
    info!("height changed");
    let request = misc::get_request_from_message(message);
    assert::received_height_changed(request, blocks);
    // Generate a single height changed event
    let blocks = regtest
        .generate_blocks(1, address.address)
        .await
        .unwrap()
        .height;
    info!("waiting for height changed");
    let message = rx_event.recv_multipart(0).unwrap();
    info!("height changed");
    let request = misc::get_request_from_message(message);
    // let blocks = regtest.get_block_count().await.unwrap();
    assert::received_height_changed(request, blocks);

    // Send another WatchHeight task
    let task = SyncerdTask {
        task: Task::WatchHeight(WatchHeight {
            id: TaskId(1),
            lifetime: blocks + 2,
        }),
        source: SOURCE1.clone(),
    };
    tx.send(task).unwrap();
    info!("waiting for height changed");
    let message = rx_event.recv_multipart(0).unwrap();
    info!("height changed");
    let request = misc::get_request_from_message(message);
    assert::received_height_changed(request, blocks);

    // generate another block - this should result in two height changed messages
    let blocks = regtest
        .generate_blocks(1, address.address)
        .await
        .unwrap()
        .height;
    info!("waiting for height changed");
    let message = rx_event.recv_multipart(0).unwrap();
    info!("height changed");
    let request = misc::get_request_from_message(message);
    assert::received_height_changed(request, blocks);
    info!("waiting for height changed");
    let message = rx_event.recv_multipart(0).unwrap();
    info!("height changed");
    let request = misc::get_request_from_message(message);
    assert::received_height_changed(request, blocks);
}

#[tokio::test]
#[timeout(300000)]
#[ignore]
async fn monero_syncer_sweep_test() {
    setup_logging();
    let (regtest, wallet) = setup_monero().await;
    let address = wallet.get_address(0, None).await.unwrap();
    let blocks = regtest
        .generate_blocks(200, address.address)
        .await
        .unwrap()
        .height;

    let duration = std::time::Duration::from_secs(20);
    std::thread::sleep(duration);

    let (tx, rx_event) = create_monero_syncer("sweep", false);

    let source_spend_key = monero::PrivateKey::from_str(
        "77916d0cd56ed1920aef6ca56d8a41bac915b68e4c46a589e0956e27a7b77404",
    )
    .unwrap();
    let source_view_key = monero::PrivateKey::from_str(
        "8163466f1883598e6dd14027b8da727057165da91485834314f5500a65846f09",
    )
    .unwrap();
    let keypair = monero::KeyPair {
        view: source_view_key,
        spend: source_spend_key,
    };
    let to_be_sweeped_address = monero::Address::from_keypair(monero::Network::Mainnet, &keypair);
    let destination_address = monero::Address::from_str("43qHP7gSJJf8HZw1G3ZmpWVyYnbxkKdfta34Qj2nuRENjAsXBtj9JcMWcYMeT3n4NyTZqxhUkKgsTS6P2TNgM6ksM32czSp").unwrap();
    send_monero(&wallet, to_be_sweeped_address, 500000000000).await;

    let task = SyncerdTask {
        task: Task::SweepAddress(SweepAddress {
            id: TaskId(0),
            lifetime: blocks + 40,
            from_height: None,
            retry: true,
            addendum: SweepAddressAddendum::Monero(SweepMoneroAddress {
                source_spend_key,
                source_view_key,
                destination_address,
                minimum_balance: monero::Amount::from_pico(1000000000000),
            }),
        }),
        source: SOURCE2.clone(),
    };
    tx.send(task).unwrap();

    // the minimum amount is not reached, so let it mature and later check that no sweep has been executed
    regtest.generate_blocks(20, address.address).await.unwrap();
    let duration = std::time::Duration::from_secs(20);
    std::thread::sleep(duration);

    send_monero(&wallet, to_be_sweeped_address, 500000000000).await;
    regtest.generate_blocks(20, address.address).await.unwrap();

    info!("waiting for sweep address message");
    let message = rx_event.recv_multipart(0).unwrap();
    info!("received sweep success message");
    let request = misc::get_request_from_message(message);
    assert::sweep_success(request, TaskId(0));

    // check that only a single sweep message has been received
    assert!(rx_event.recv_multipart(1).is_err());
}

/*
We test for the following scenarios in the address transaction tests:

- Submit a WatchAddress task with an address with no history yet, then create a
transaction for it and check the respective event

- Submit a WatchAddress task with another address in parallel, then create two
transactions for it and check for both respective events

- Submit a WatchAddress task with the same address again, observe if it receives
the complete existing transaction history

- Submit a WatchAddress task many times with the same address, ensure we receive
many times the same event

- Submit a WatchAddress task with a from_height to an address with existing
transactions, ensure we receive only events for transactions after the from
height

*/
#[tokio::test]
#[timeout(600000)]
#[ignore]
async fn monero_syncer_address_test() {
    // TODO enable `lws_address` when the lws wallet starts working with v0.18.0.0
    for (socket_name, lws_bool) in [("address", false) /*("lws_address", true)*/] {
        if lws_bool {
            std::env::set_var("RUST_LOG", "farcaster_node=trace,monero-lws=trace");
            setup_logging()
        } else {
            setup_logging()
        };
        info!(
            "testing {}",
            if lws_bool {
                "monero-lws"
            } else {
                "monero-wallet-rpc"
            }
        );
        let (regtest, wallet) = setup_monero().await;
        let address = wallet.get_address(0, None).await.unwrap();
        regtest.generate_blocks(200, address.address).await.unwrap();

        // allow some time for things to happen, like the wallet server catching up
        let duration = std::time::Duration::from_secs(20);
        std::thread::sleep(duration);

        // create a monero syncer
        let (tx, rx_event) = create_monero_syncer(socket_name, lws_bool);

        // Generate two addresses and watch them
        let (address1, view_key1) = new_address(&wallet).await;
        let tx_id = send_monero(&wallet, address1, 1).await;
        let blocks = regtest
            .generate_blocks(10, address.address)
            .await
            .unwrap()
            .height;

        let duration = std::time::Duration::from_secs(20);
        std::thread::sleep(duration);

        let addendum_1 = AddressAddendum::Monero(XmrAddressAddendum {
            spend_key: address1.public_spend,
            view_key: view_key1,
            from_height: if lws_bool { 0 } else { 10 },
        });
        let watch_address_task_1 = SyncerdTask {
            task: Task::WatchAddress(WatchAddress {
                id: TaskId(1),
                lifetime: blocks + 1,
                addendum: addendum_1,
                include_tx: Boolean::True,
            }),
            source: SOURCE1.clone(),
        };
        tx.send(watch_address_task_1).unwrap();

        info!(
            "waiting for address transaction message for address {}",
            address1
        );
        let message = rx_event.recv_multipart(0).unwrap();
        info!(
            "received address transaction message for address {}",
            address1
        );
        let request = misc::get_request_from_message(message);
        assert::address_transaction(request, 1, vec![tx_id]);

        // Generate two transactions for same address and watch them
        let (address2, view_key2) = new_address(&wallet).await;
        let tx_id2_1 = send_monero(&wallet, address2, 1).await;
        let tx_id2_2 = send_monero(&wallet, address2, 1).await;
        let blocks = if lws_bool {
            regtest
                .generate_blocks(1, address.address)
                .await
                .unwrap()
                .height
        } else {
            blocks
        };

        let addendum_2 = AddressAddendum::Monero(XmrAddressAddendum {
            spend_key: address2.public_spend,
            view_key: view_key2,
            from_height: 0,
        });
        let watch_address_task_2 = SyncerdTask {
            task: Task::WatchAddress(WatchAddress {
                id: TaskId(1),
                lifetime: blocks + 1,
                addendum: addendum_2,
                include_tx: Boolean::True,
            }),
            source: SOURCE1.clone(),
        };
        tx.send(watch_address_task_2).unwrap();

        info!("waiting for address transaction message");
        let message = rx_event.recv_multipart(0).unwrap();
        info!("received address transaction message");
        let request = misc::get_request_from_message(message);
        assert::address_transaction(request, 1, vec![tx_id2_1.clone(), tx_id2_2.clone()]);

        info!("waiting for address transaction message");
        let message = rx_event.recv_multipart(0).unwrap();
        info!("received address transaction message");
        let request = misc::get_request_from_message(message);
        assert::address_transaction(request, 1, vec![tx_id2_1.clone(), tx_id2_2.clone()]);

        let addendum_3 = AddressAddendum::Monero(XmrAddressAddendum {
            spend_key: address2.public_spend,
            view_key: view_key2,
            from_height: 0,
        });
        let watch_address_task_3 = SyncerdTask {
            task: Task::WatchAddress(WatchAddress {
                id: TaskId(1),
                lifetime: blocks + 1,
                addendum: addendum_3,
                include_tx: Boolean::True,
            }),
            source: SOURCE1.clone(),
        };
        tx.send(watch_address_task_3).unwrap();
        info!("waiting for address transaction message");
        let message = rx_event.recv_multipart(0).unwrap();
        info!("received address transaction message");
        let request = misc::get_request_from_message(message);
        assert::address_transaction(request, 1, vec![tx_id2_1.clone(), tx_id2_2.clone()]);

        info!("waiting for address transaction message");
        let message = rx_event.recv_multipart(0).unwrap();
        info!("received address transaction message");
        let request = misc::get_request_from_message(message);
        assert::address_transaction(request, 1, vec![tx_id2_1.clone(), tx_id2_2.clone()]);

        let (address4, view_key4) = new_address(&wallet).await;

        let tx_id4 = send_monero(&wallet, address4, 1).await;
        let blocks = if lws_bool {
            regtest
                .generate_blocks(1, address.address)
                .await
                .unwrap()
                .height
        } else {
            blocks
        };

        let addendum_4 = AddressAddendum::Monero(XmrAddressAddendum {
            spend_key: address4.public_spend,
            view_key: view_key4,
            from_height: 0,
        });
        for i in 0..5 {
            tx.send(SyncerdTask {
                task: Task::WatchAddress(WatchAddress {
                    id: TaskId(i),
                    lifetime: blocks + 5,
                    addendum: addendum_4.clone(),
                    include_tx: Boolean::True,
                }),
                source: SOURCE2.clone(),
            })
            .unwrap();
        }

        for i in 0..5 {
            info!("waiting for repeated address transaction message {}", i);
            let message = rx_event.recv_multipart(0).unwrap();
            info!("received repeated address transaction message {}", i);
            let request = misc::get_request_from_message(message);
            assert::address_transaction(request, 1, vec![tx_id4.clone()]);
        }

        // generate an address, send Monero to it and ensure that the first transaction sent to it does not show up
        let (address5, view_key5) = new_address(&wallet).await;
        send_monero(&wallet, address5, 1).await;
        // this transaction should not generate an event, because the task's lifetime expired
        send_monero(&wallet, address4, 1).await;
        let blocks = regtest
            .generate_blocks(10, address.address)
            .await
            .unwrap()
            .height;

        let addendum_5 = AddressAddendum::Monero(XmrAddressAddendum {
            spend_key: address5.public_spend,
            view_key: view_key5,
            from_height: blocks,
        });

        tx.send(SyncerdTask {
            task: Task::WatchAddress(WatchAddress {
                id: TaskId(5),
                lifetime: blocks + 5,
                addendum: addendum_5.clone(),
                include_tx: Boolean::True,
            }),
            source: SOURCE2.clone(),
        })
        .unwrap();

        let tx_id5_2 = send_monero(&wallet, address5, 2).await;
        if lws_bool {
            regtest.generate_blocks(1, address.address).await.unwrap();
        }
        info!("waiting for address transaction message");
        let message = rx_event.recv_multipart(0).unwrap();
        info!("received address transaction message");
        let request = misc::get_request_from_message(message);
        assert::address_transaction(request, 2, vec![tx_id5_2.clone()]);

        let tx_id5_2_3 = send_monero(&wallet, address5, 2).await;
        regtest.generate_blocks(1, address.address).await.unwrap();
        info!("waiting for address transaction message");
        let message = rx_event.recv_multipart(0).unwrap();
        info!("received address transaction message");
        let request = misc::get_request_from_message(message);
        assert::address_transaction(request, 2, vec![tx_id5_2_3.clone()]);
    }
}

/*
We test for the following scenarios in the transaction tests:

- Submit a WatchTransaction task for a transaction in the mempool, receive confirmation events until
the threshold confs are reached

- Submit a WatchTransaction task for a mined transaction, receive confirmation events

- Submit two WatchTransaction tasks in parallel, receive confirmation events for both

- Create a transaction, but don't relay it, then watch it and receive a tx not
found confirmation event. Then relay and receive further events.
*/
#[tokio::test]
#[timeout(300000)]
#[ignore]
async fn monero_syncer_transaction_test() {
    setup_logging();
    let (regtest, wallet) = setup_monero().await;
    let address = wallet.get_address(0, None).await.unwrap().address;
    let blocks = regtest.generate_blocks(200, address).await.unwrap().height;

    // allow some time for things to happen, like the wallet server catching up
    let duration = std::time::Duration::from_secs(10);
    std::thread::sleep(duration);

    // create a monero syncer
    let (tx, rx_event) = create_monero_syncer("transaction", false);

    let txid_1 = send_monero(&wallet, address, 1).await;

    tx.send(SyncerdTask {
        task: Task::WatchTransaction(WatchTransaction {
            id: TaskId(1),
            lifetime: blocks + 5,
            hash: txid_1.to_vec(),
            confirmation_bound: 2,
        }),
        source: SOURCE1.clone(),
    })
    .unwrap();

    info!("awaiting confirmations");
    let message = rx_event.recv_multipart(0).unwrap();
    info!("received confirmation");
    let request = misc::get_request_from_message(message);
    assert::transaction_confirmations(request, Some(0), vec![0]);

    let block_height = regtest.generate_blocks(1, address).await.unwrap().height;
    let block_hash = get_block_hash_from_height(&regtest, block_height).await;
    info!("awaiting confirmations");
    let message = rx_event.recv_multipart(0).unwrap();
    info!("received confirmation");
    let request = misc::get_request_from_message(message);
    assert::transaction_confirmations(request, Some(1), block_hash.clone());

    regtest.generate_blocks(1, address).await.unwrap();
    info!("awaiting confirmations");
    let message = rx_event.recv_multipart(0).unwrap();
    info!("received confirmation");
    let request = misc::get_request_from_message(message);
    assert::transaction_confirmations(request, Some(2), block_hash);

    let tx_id2 = send_monero(&wallet, address, 1).await;
    let block_height = regtest.generate_blocks(1, address).await.unwrap().height;
    let block_hash = get_block_hash_from_height(&regtest, block_height).await;
    tx.send(SyncerdTask {
        task: Task::WatchTransaction(WatchTransaction {
            id: TaskId(1),
            lifetime: block_height + 5,
            hash: tx_id2,
            confirmation_bound: 2,
        }),
        source: SOURCE1.clone(),
    })
    .unwrap();
    info!("awaiting confirmations");
    let message = rx_event.recv_multipart(0).unwrap();
    info!("received confirmation");
    let request = misc::get_request_from_message(message);
    assert::transaction_confirmations(request, Some(1), block_hash.clone());

    regtest.generate_blocks(1, address).await.unwrap();
    info!("awaiting confirmations");
    let message = rx_event.recv_multipart(0).unwrap();
    info!("received confirmation");
    let request = misc::get_request_from_message(message);
    assert::transaction_confirmations(request, Some(2), block_hash);

    let txid_2 = send_monero(&wallet, address, 1).await;
    let txid_3 = send_monero(&wallet, address, 1).await;

    tx.send(SyncerdTask {
        task: Task::WatchTransaction(WatchTransaction {
            id: TaskId(1),
            lifetime: blocks + 5,
            hash: txid_2.to_vec(),
            confirmation_bound: 2,
        }),
        source: SOURCE1.clone(),
    })
    .unwrap();
    tx.send(SyncerdTask {
        task: Task::WatchTransaction(WatchTransaction {
            id: TaskId(1),
            lifetime: blocks + 5,
            hash: txid_3.to_vec(),
            confirmation_bound: 2,
        }),
        source: SOURCE1.clone(),
    })
    .unwrap();

    info!("awaiting confirmations");
    let message = rx_event.recv_multipart(0).unwrap();
    info!("received confirmation");
    let request = misc::get_request_from_message(message);
    assert::transaction_confirmations(request, Some(0), vec![0]);
    info!("awaiting confirmations");
    let message = rx_event.recv_multipart(0).unwrap();
    info!("received confirmation");
    let request = misc::get_request_from_message(message);
    assert::transaction_confirmations(request, Some(0), vec![0]);

    let options = monero_rpc::TransferOptions {
        account_index: None,
        subaddr_indices: None,
        mixin: None,
        ring_size: None,
        unlock_time: None,
        payment_id: None,
        do_not_relay: Some(true),
    };
    let transaction = wallet
        .transfer(
            [(address, monero::Amount::from_pico(1000))]
                .iter()
                .cloned()
                .collect(),
            monero_rpc::TransferPriority::Default,
            options.clone(),
        )
        .await
        .unwrap();
    tx.send(SyncerdTask {
        task: Task::WatchTransaction(WatchTransaction {
            id: TaskId(1),
            lifetime: blocks + 5,
            hash: hex::decode(transaction.tx_hash.to_string()).unwrap(),
            confirmation_bound: 2,
        }),
        source: SOURCE1.clone(),
    })
    .unwrap();

    info!("awaiting confirmations");
    let message = rx_event.recv_multipart(0).unwrap();
    info!("received confirmation");
    let request = misc::get_request_from_message(message);
    assert::transaction_confirmations(request, None, vec![0]);

    wallet
        .relay_tx(hex::encode(transaction.tx_metadata.0))
        .await
        .unwrap();
    info!("awaiting confirmations");
    let message = rx_event.recv_multipart(0).unwrap();
    info!("received confirmation");
    let request = misc::get_request_from_message(message);
    assert::transaction_confirmations(request, Some(0), vec![0]);
    let block_height = regtest.generate_blocks(1, address).await.unwrap().height;
    let block_hash = get_block_hash_from_height(&regtest, block_height).await;
    info!("awaiting confirmations");
    let message = rx_event.recv_multipart(0).unwrap();
    info!("received confirmation");
    let request = misc::get_request_from_message(message);
    assert::transaction_confirmations(request, Some(1), block_hash);
}

/*
We test for the following scenarios in the abort tests:

- Submit a WatchTransaction task for a non-existing transaction, receive a confirmation events

- Submit an Abort task for the transaction, receive success

- Submit an Abort task for the transaction, receive an error

- Submit two WatchTransaction tasks, abort them both and receive both their aborted id's.
*/
#[tokio::test]
#[timeout(300000)]
#[ignore]
async fn monero_syncer_abort_test() {
    setup_logging();
    let (tx, rx_event) = create_monero_syncer("abort", false);
    let (regtest, wallet) = setup_monero().await;
    let address = wallet.get_address(0, None).await.unwrap();
    let blocks = regtest
        .generate_blocks(1, address.address)
        .await
        .unwrap()
        .height;

    let task = SyncerdTask {
        task: Task::WatchTransaction(WatchTransaction {
            id: TaskId(0),
            lifetime: blocks + 2,
            hash: vec![0; 32],
            confirmation_bound: 2,
        }),
        source: SOURCE2.clone(),
    };
    tx.send(task).unwrap();
    let message = rx_event.recv_multipart(0).unwrap();
    let request = misc::get_request_from_message(message);
    assert::transaction_confirmations(request, None, vec![0]);

    let task = SyncerdTask {
        task: Task::Abort(Abort {
            task_target: TaskTarget::TaskId(TaskId(0)),
            respond: Boolean::True,
        }),
        source: SOURCE2.clone(),
    };
    tx.send(task).unwrap();
    info!("waiting for task aborted message");
    let message = rx_event.recv_multipart(0).unwrap();
    info!("task aborted");
    let request = misc::get_request_from_message(message);
    assert::task_aborted(request, None, vec![0]);

    let task = SyncerdTask {
        task: Task::Abort(Abort {
            task_target: TaskTarget::TaskId(TaskId(0)),
            respond: Boolean::True,
        }),
        source: SOURCE2.clone(),
    };
    tx.send(task).unwrap();
    info!("waiting for task aborted message");
    let message = rx_event.recv_multipart(0).unwrap();
    info!("task aborted");
    let request = misc::get_request_from_message(message);
    assert::task_aborted(
        request,
        Some("abort failed, task from source Monero (Local) syncer not found".to_string()),
        vec![],
    );

    let task = SyncerdTask {
        task: Task::WatchTransaction(WatchTransaction {
            id: TaskId(0),
            lifetime: blocks + 10,
            hash: vec![0; 32],
            confirmation_bound: 2,
        }),
        source: SOURCE2.clone(),
    };
    tx.send(task).unwrap();
    let message = rx_event.recv_multipart(0).unwrap();
    let request = misc::get_request_from_message(message);
    assert::transaction_confirmations(request, None, vec![0]);
    let task = SyncerdTask {
        task: Task::WatchTransaction(WatchTransaction {
            id: TaskId(1),
            lifetime: blocks + 10,
            hash: vec![0; 32],
            confirmation_bound: 2,
        }),
        source: SOURCE2.clone(),
    };
    tx.send(task).unwrap();
    let message = rx_event.recv_multipart(0).unwrap();
    let request = misc::get_request_from_message(message);
    assert::transaction_confirmations(request, None, vec![0]);
    let task = SyncerdTask {
        task: Task::Abort(Abort {
            task_target: TaskTarget::AllTasks,
            respond: Boolean::True,
        }),
        source: SOURCE2.clone(),
    };
    tx.send(task).unwrap();
    info!("waiting for task aborted message");
    let message = rx_event.recv_multipart(0).unwrap();
    info!("task aborted");
    let request = misc::get_request_from_message(message);
    assert::task_aborted(request, None, vec![0, 1]);

    let task = SyncerdTask {
        task: Task::Abort(Abort {
            task_target: TaskTarget::TaskId(TaskId(0)),
            respond: Boolean::True,
        }),
        source: SOURCE2.clone(),
    };
    tx.send(task).unwrap();
    info!("waiting for task aborted message");
    let message = rx_event.recv_multipart(0).unwrap();
    info!("task aborted");
    let request = misc::get_request_from_message(message);
    assert::task_aborted(
        request,
        Some("abort failed, task from source Monero (Local) syncer not found".to_string()),
        vec![],
    );
}

/*
Check that a monero BroadcastTransaction task generates an error
*/
#[tokio::test]
#[timeout(300000)]
#[ignore]
async fn monero_syncer_broadcast_tx_test() {
    setup_logging();
    let (regtest, wallet) = setup_monero().await;
    let address = wallet.get_address(0, None).await.unwrap();
    regtest.generate_blocks(1, address.address).await.unwrap();

    let (tx, rx_event) = create_monero_syncer("broadcast", false);

    let task = SyncerdTask {
        task: Task::BroadcastTransaction(BroadcastTransaction {
            id: TaskId(0),
            tx: vec![0],
        }),
        source: SOURCE2.clone(),
    };
    tx.send(task).unwrap();

    info!("waiting for transaction broadcasted message");
    let message = rx_event.recv_multipart(0).unwrap();
    info!("transaction broadcasted");
    let request = misc::get_request_from_message(message);
    assert::transaction_broadcasted(
        request,
        true,
        Some("broadcast transaction not available for Monero".to_string()),
    );
}

// =========================
// TODO: move into utils from here
//

async fn setup_monero() -> (
    monero_rpc::RegtestDaemonJsonRpcClient,
    monero_rpc::WalletClient,
) {
    let conf = config::TestConfig::parse();

    let client = monero_rpc::RpcClient::new(format!("{}", conf.monero.daemon));
    let regtest = client.daemon().regtest();

    let client = monero_rpc::RpcClient::new(format!(
        "{}",
        conf.monero.get_wallet(config::WalletIndex::Primary)
    ));
    let wallet = client.wallet();

    // Ignore if fails, maybe the wallet already exists
    let _ = wallet
        .create_wallet("test".to_string(), None, "English".to_string())
        .await;
    wallet
        .open_wallet("test".to_string(), None)
        .await
        .expect("The wallet exists, created the line before");
    (regtest, wallet)
}

fn create_monero_syncer(
    socket_name: &str,
    lws: bool,
) -> (std::sync::mpsc::Sender<SyncerdTask>, zmq::Socket) {
    use rand::prelude::*;
    let mut rng = rand::thread_rng();
    let id: u64 = rng.gen();
    let addr = format!("inproc://testmonerobridge-{}-{}", socket_name, id);

    let (tx, rx): (Sender<SyncerdTask>, Receiver<SyncerdTask>) = std::sync::mpsc::channel();
    let tx_event = ZMQ_CONTEXT.socket(zmq::PAIR).unwrap();
    let rx_event = ZMQ_CONTEXT.socket(zmq::PAIR).unwrap();
    tx_event.connect(&addr).unwrap();
    rx_event.bind(&addr).unwrap();
    let mut syncer = MoneroSyncer::new();

    let conf = config::TestConfig::parse();
    let lws_wallet = &format!("{}", conf.monero.lws);
    let wallet_server = if lws {
        vec!["--monero-lws", lws_wallet]
    } else {
        vec![]
    };

    let opts = Opts::parse_from(
        vec!["syncerd"]
            .into_iter()
            .chain(vec![
                "--blockchain",
                "Monero",
                "--monero-daemon",
                &format!("{}", conf.monero.daemon),
                "--monero-rpc-wallet",
                &format!("{}", conf.monero.get_wallet(config::WalletIndex::Secondary)),
            ])
            .chain(wallet_server),
    );

    syncer
<<<<<<< HEAD
        .run(rx, tx_event, SOURCE2.clone().into(), &opts, Network::Local)
        .expect("Invalid monero syncer");
=======
        .run(
            rx,
            tx_event,
            SOURCE2.clone().into(),
            &opts,
            Network::Local,
            true,
        )
        .expect("Invalid Monero syncer!");
>>>>>>> ce457100
    (tx, rx_event)
}

async fn new_address(wallet: &monero_rpc::WalletClient) -> (monero::Address, monero::PrivateKey) {
    // let address = wallet.create_address(0, None).await.unwrap().0;
    let wallet_name: String = rand::thread_rng()
        .sample_iter(&Alphanumeric)
        .take(8)
        .map(char::from)
        .collect();
    let _ = wallet
        .create_wallet(wallet_name.clone(), None, "English".to_string())
        .await;
    wallet.open_wallet(wallet_name, None).await.unwrap();
    let address = wallet.get_address(0, None).await.unwrap().address;
    let viewkey = wallet
        .query_key(monero_rpc::PrivateKeyType::View)
        .await
        .unwrap();
    wallet.open_wallet("test".to_string(), None).await.unwrap();
    (address, viewkey)
}

async fn send_monero(
    wallet: &monero_rpc::WalletClient,
    address: monero::Address,
    amount: u64,
) -> Vec<u8> {
    let options = monero_rpc::TransferOptions {
        account_index: None,
        subaddr_indices: None,
        mixin: None,
        ring_size: None,
        unlock_time: None,
        payment_id: None,
        do_not_relay: None,
    };
    let transaction = wallet
        .transfer(
            [(address, monero::Amount::from_pico(amount))]
                .iter()
                .cloned()
                .collect(),
            monero_rpc::TransferPriority::Default,
            options.clone(),
        )
        .await
        .unwrap();
    hex::decode(transaction.tx_hash.to_string()).unwrap()
}

async fn get_block_hash_from_height(
    regtest: &monero_rpc::RegtestDaemonJsonRpcClient,
    height: u64,
) -> Vec<u8> {
    let header = regtest
        .get_block_header(GetBlockHeaderSelector::Height(height))
        .await
        .unwrap();
    header.hash.0.to_vec()
}<|MERGE_RESOLUTION|>--- conflicted
+++ resolved
@@ -854,20 +854,8 @@
     );
 
     syncer
-<<<<<<< HEAD
         .run(rx, tx_event, SOURCE2.clone().into(), &opts, Network::Local)
-        .expect("Invalid monero syncer");
-=======
-        .run(
-            rx,
-            tx_event,
-            SOURCE2.clone().into(),
-            &opts,
-            Network::Local,
-            true,
-        )
         .expect("Invalid Monero syncer!");
->>>>>>> ce457100
     (tx, rx_event)
 }
 
